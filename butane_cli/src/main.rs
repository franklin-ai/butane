use std::path::PathBuf;

use clap::{Arg, ArgMatches};

use butane_cli::{
    base_dir, clean, clear_data, collapse_migrations, delete_table, embed, handle_error,
    list_migrations, migrate, Result,
};

#[tokio::main(flavor = "current_thread")]
async fn main() {
    let app = clap::Command::new("butane")
        .version(env!("CARGO_PKG_VERSION"))
        .author("James Oakley <james@electronstudio.org>")
        .about("Manages butane database migrations")
        .max_term_width(80)
        .subcommand(
            clap::Command::new("init")
                .about("Initialize the database")
                .arg(
                    Arg::new("BACKEND")
                        .required(true)
                        .index(1)
                        .help("Database backend to use. 'sqlite' or 'pg'"),
                )
                .arg(
                    Arg::new("CONNECTION")
                        .required(true)
                        .index(2)
                        .help("Database connection string. Format depends on backend"),
                ),
        )
        .subcommand(
            clap::Command::new("makemigration")
                .about("Create a new migration")
                .arg(
                    Arg::new("NAME")
                        .required(true)
                        .index(1)
                        .help("Name to use for the migration"),
                ),
        )
        .subcommand(clap::Command::new("migrate").about("Apply migrations"))
        .subcommand(clap::Command::new("list").about("List migrations"))
        .subcommand(clap::Command::new("collapse").about("Replace all migrations with a single migration representing the current model state.").arg(
            Arg::new("NAME")
                .required(true)
                .index(1)
                .help("Name to use for the new migration"),
        ))
        .subcommand(
            clap::Command::new("embed").about("Embed migrations in the source code"),
        )
        .subcommand(
            clap::Command::new("rollback")
                .about("Rollback migrations. With no arguments, undoes the latest migration. If the name of a migration is specified, rolls back until that migration is the latest applied migration")
                .arg(
                    Arg::new("NAME")
                        .required(false)
                        .index(1)
                        .help("Migration to roll back to"),
                ),
        )
        .subcommand(
            clap::Command::new("clear")
                .arg_required_else_help(true)
                .about("Clear data")
                .subcommand(clap::Command::new("data")
                    .about("Clear all data from the database. The schema is left intact, but all instances of all models (i.e. all rows of all tables defined by the models) are deleted")))
        .subcommand(
            clap::Command::new("delete")
                .about("Delete a table")
                .arg_required_else_help(true)
                .subcommand(
                    clap::Command::new("table")
                        .about("Delete a table. Deleting a model in code does not currently lead to deletion of the table.")
                        .arg(
                            Arg::new("TABLE")
                                .required(true)
                                .index(1)
                                .help("Name of table to delete"),
                        ),
                ),
        )
        .subcommand(
            clap::Command::new("clean")
                .about("Clean current migration state. Deletes the current migration working state which is generated on each build. This can be used as a workaround to remove stale tables from the schema, as Butane does not currently auto-detect model removals. The next build will recreate with only tables for the extant models."))
                .arg_required_else_help(true);
    let args = app.get_matches();
    let base_dir = base_dir().expect("Unable to find base directory");
    match args.subcommand() {
<<<<<<< HEAD
        Some(("init", sub_args)) => handle_error(init(Some(sub_args)).await),
        Some(("makemigration", sub_args)) => handle_error(make_migration(Some(sub_args))),
        Some(("migrate", _)) => handle_error(migrate().await),
        Some(("rollback", sub_args)) => handle_error(rollback(Some(sub_args)).await),
        Some(("embed", _)) => handle_error(embed()),
        Some(("list", _)) => handle_error(list_migrations().await),
        Some(("collapse", sub_args)) => {
            handle_error(collapse_migrations(sub_args.get_one("NAME")).await)
        }
        Some(("clear", sub_args)) => match sub_args.subcommand() {
            Some(("data", _)) => handle_error(clear_data().await),
=======
        Some(("init", sub_args)) => handle_error(init(&base_dir, Some(sub_args))),
        Some(("makemigration", sub_args)) => {
            handle_error(make_migration(&base_dir, Some(sub_args)))
        }
        Some(("migrate", _)) => handle_error(migrate(&base_dir)),
        Some(("rollback", sub_args)) => handle_error(rollback(&base_dir, Some(sub_args))),
        Some(("embed", _)) => handle_error(embed(&base_dir)),
        Some(("list", _)) => handle_error(list_migrations(&base_dir)),
        Some(("collapse", sub_args)) => {
            handle_error(collapse_migrations(&base_dir, sub_args.get_one("NAME")))
        }
        Some(("clear", sub_args)) => match sub_args.subcommand() {
            Some(("data", _)) => handle_error(clear_data(&base_dir)),
>>>>>>> 87bfa016
            _ => eprintln!("Unknown clear command. Try: clear data"),
        },
        Some(("delete", sub_args)) => match sub_args.subcommand() {
            Some(("table", sub_args2)) => handle_error(delete_table(
                &base_dir,
                sub_args2.get_one::<&str>("TABLE").unwrap(),
            )),
            _ => eprintln!("Unknown delete command. Try: delete table"),
        },
        Some(("clean", _)) => handle_error(clean(&base_dir)),
        Some((cmd, _)) => eprintln!("Unknown command {cmd}"),
        None => eprintln!("Unknown command"),
    }
}

<<<<<<< HEAD
async fn init(args: Option<&ArgMatches>) -> Result<()> {
    let args = args.unwrap();
    let name: &String = args.get_one("BACKEND").unwrap();
    let connstr: &String = args.get_one("CONNECTION").unwrap();
    butane_cli::init(name, connstr).await
=======
fn init(base_dir: &PathBuf, args: Option<&ArgMatches>) -> Result<()> {
    let args = args.unwrap();
    let name: &String = args.get_one("BACKEND").unwrap();
    let connstr: &String = args.get_one("CONNECTION").unwrap();
    butane_cli::init(base_dir, name, connstr)
>>>>>>> 87bfa016
}

fn make_migration(base_dir: &PathBuf, args: Option<&ArgMatches>) -> Result<()> {
    let name_arg = args.and_then(|a| a.get_one::<String>("NAME"));
    butane_cli::make_migration(base_dir, name_arg)
}

<<<<<<< HEAD
async fn rollback(args: Option<&ArgMatches>) -> Result<()> {
    let spec = butane_cli::load_connspec()?;
    let conn = butane::db::connect(&spec).await?;

    match args.and_then(|a| a.get_one::<String>("NAME")) {
        Some(to) => butane_cli::rollback_to(conn, to).await,
        None => butane_cli::rollback_latest(conn).await,
=======
fn rollback(base_dir: &PathBuf, args: Option<&ArgMatches>) -> Result<()> {
    let spec = butane_cli::load_connspec(base_dir)?;
    let conn = butane::db::connect(&spec)?;

    match args.and_then(|a| a.get_one::<String>("NAME")) {
        Some(to) => butane_cli::rollback_to(base_dir, conn, to),
        None => butane_cli::rollback_latest(base_dir, conn),
>>>>>>> 87bfa016
    }
}<|MERGE_RESOLUTION|>--- conflicted
+++ resolved
@@ -89,33 +89,19 @@
     let args = app.get_matches();
     let base_dir = base_dir().expect("Unable to find base directory");
     match args.subcommand() {
-<<<<<<< HEAD
-        Some(("init", sub_args)) => handle_error(init(Some(sub_args)).await),
-        Some(("makemigration", sub_args)) => handle_error(make_migration(Some(sub_args))),
-        Some(("migrate", _)) => handle_error(migrate().await),
-        Some(("rollback", sub_args)) => handle_error(rollback(Some(sub_args)).await),
-        Some(("embed", _)) => handle_error(embed()),
-        Some(("list", _)) => handle_error(list_migrations().await),
-        Some(("collapse", sub_args)) => {
-            handle_error(collapse_migrations(sub_args.get_one("NAME")).await)
-        }
-        Some(("clear", sub_args)) => match sub_args.subcommand() {
-            Some(("data", _)) => handle_error(clear_data().await),
-=======
-        Some(("init", sub_args)) => handle_error(init(&base_dir, Some(sub_args))),
+        Some(("init", sub_args)) => handle_error(init(&base_dir, Some(sub_args)).await),
         Some(("makemigration", sub_args)) => {
             handle_error(make_migration(&base_dir, Some(sub_args)))
         }
-        Some(("migrate", _)) => handle_error(migrate(&base_dir)),
-        Some(("rollback", sub_args)) => handle_error(rollback(&base_dir, Some(sub_args))),
+        Some(("migrate", _)) => handle_error(migrate(&base_dir).await),
+        Some(("rollback", sub_args)) => handle_error(rollback(&base_dir, Some(sub_args)).await),
         Some(("embed", _)) => handle_error(embed(&base_dir)),
-        Some(("list", _)) => handle_error(list_migrations(&base_dir)),
+        Some(("list", _)) => handle_error(list_migrations(&base_dir).await),
         Some(("collapse", sub_args)) => {
-            handle_error(collapse_migrations(&base_dir, sub_args.get_one("NAME")))
+            handle_error(collapse_migrations(&base_dir, sub_args.get_one("NAME")).await)
         }
         Some(("clear", sub_args)) => match sub_args.subcommand() {
-            Some(("data", _)) => handle_error(clear_data(&base_dir)),
->>>>>>> 87bfa016
+            Some(("data", _)) => handle_error(clear_data(&base_dir).await),
             _ => eprintln!("Unknown clear command. Try: clear data"),
         },
         Some(("delete", sub_args)) => match sub_args.subcommand() {
@@ -131,19 +117,11 @@
     }
 }
 
-<<<<<<< HEAD
-async fn init(args: Option<&ArgMatches>) -> Result<()> {
+async fn init(base_dir: &PathBuf, args: Option<&ArgMatches>) -> Result<()> {
     let args = args.unwrap();
     let name: &String = args.get_one("BACKEND").unwrap();
     let connstr: &String = args.get_one("CONNECTION").unwrap();
-    butane_cli::init(name, connstr).await
-=======
-fn init(base_dir: &PathBuf, args: Option<&ArgMatches>) -> Result<()> {
-    let args = args.unwrap();
-    let name: &String = args.get_one("BACKEND").unwrap();
-    let connstr: &String = args.get_one("CONNECTION").unwrap();
-    butane_cli::init(base_dir, name, connstr)
->>>>>>> 87bfa016
+    butane_cli::init(base_dir, name, connstr).await
 }
 
 fn make_migration(base_dir: &PathBuf, args: Option<&ArgMatches>) -> Result<()> {
@@ -151,22 +129,12 @@
     butane_cli::make_migration(base_dir, name_arg)
 }
 
-<<<<<<< HEAD
-async fn rollback(args: Option<&ArgMatches>) -> Result<()> {
-    let spec = butane_cli::load_connspec()?;
+async fn rollback(base_dir: &PathBuf, args: Option<&ArgMatches>) -> Result<()> {
+    let spec = butane_cli::load_connspec(base_dir)?;
     let conn = butane::db::connect(&spec).await?;
 
     match args.and_then(|a| a.get_one::<String>("NAME")) {
-        Some(to) => butane_cli::rollback_to(conn, to).await,
-        None => butane_cli::rollback_latest(conn).await,
-=======
-fn rollback(base_dir: &PathBuf, args: Option<&ArgMatches>) -> Result<()> {
-    let spec = butane_cli::load_connspec(base_dir)?;
-    let conn = butane::db::connect(&spec)?;
-
-    match args.and_then(|a| a.get_one::<String>("NAME")) {
-        Some(to) => butane_cli::rollback_to(base_dir, conn, to),
-        None => butane_cli::rollback_latest(base_dir, conn),
->>>>>>> 87bfa016
+        Some(to) => butane_cli::rollback_to(base_dir, conn, to).await,
+        None => butane_cli::rollback_latest(base_dir, conn).await,
     }
 }