--- conflicted
+++ resolved
@@ -48,26 +48,16 @@
     Utc::now().format("%Y%m%d_%H%M%S%3f").to_string()
 }
 
-<<<<<<< HEAD
-pub async fn init(name: &str, connstr: &str) -> Result<()> {
-=======
-pub fn init(base_dir: &PathBuf, name: &str, connstr: &str) -> Result<()> {
->>>>>>> 87bfa016
+pub async fn init(base_dir: &PathBuf, name: &str, connstr: &str) -> Result<()> {
     if db::get_backend(name).is_none() {
         eprintln!("Unknown backend {name}");
         std::process::exit(1);
     };
 
     let spec = db::ConnectionSpec::new(name, connstr);
-<<<<<<< HEAD
     db::connect(&spec).await?; // ensure we can
-    std::fs::create_dir_all(base_dir()?)?;
-    spec.save(&base_dir()?)?;
-=======
-    db::connect(&spec)?; // ensure we can
     std::fs::create_dir_all(base_dir)?;
     spec.save(base_dir)?;
->>>>>>> 87bfa016
 
     Ok(())
 }
@@ -98,17 +88,12 @@
     Ok(())
 }
 
-<<<<<<< HEAD
-pub async fn migrate() -> Result<()> {
-    let spec = load_connspec()?;
+pub async fn migrate(base_dir: &PathBuf) -> Result<()> {
+    let spec = load_connspec(base_dir)?;
     let mut conn = db::connect(&spec).await?;
-    let to_apply = get_migrations()?.unapplied_migrations(&conn).await?;
-=======
-pub fn migrate(base_dir: &PathBuf) -> Result<()> {
-    let spec = load_connspec(base_dir)?;
-    let mut conn = db::connect(&spec)?;
-    let to_apply = get_migrations(base_dir)?.unapplied_migrations(&conn)?;
->>>>>>> 87bfa016
+    let to_apply = get_migrations(base_dir)?
+        .unapplied_migrations(&conn)
+        .await?;
     println!("{} migrations to apply", to_apply.len());
     for m in to_apply {
         println!("Applying migration {}", m.name());
@@ -117,13 +102,8 @@
     Ok(())
 }
 
-<<<<<<< HEAD
-pub async fn rollback_to(mut conn: Connection, to: &str) -> Result<()> {
-    let ms = get_migrations()?;
-=======
-pub fn rollback_to(base_dir: &Path, mut conn: Connection, to: &str) -> Result<()> {
+pub async fn rollback_to(base_dir: &Path, mut conn: Connection, to: &str) -> Result<()> {
     let ms = get_migrations(base_dir)?;
->>>>>>> 87bfa016
     let to_migration = match ms.get_migration(to) {
         Some(m) => m,
         None => {
@@ -143,13 +123,8 @@
     Ok(())
 }
 
-<<<<<<< HEAD
-pub async fn rollback_latest(mut conn: Connection) -> Result<()> {
-    match get_migrations()?.latest() {
-=======
-pub fn rollback_latest(base_dir: &Path, mut conn: Connection) -> Result<()> {
+pub async fn rollback_latest(base_dir: &Path, mut conn: Connection) -> Result<()> {
     match get_migrations(base_dir)?.latest() {
->>>>>>> 87bfa016
         Some(m) => {
             println!("Rolling back migration  {}", m.name());
             m.downgrade(&mut conn).await?;
@@ -208,19 +183,11 @@
     }
 }
 
-<<<<<<< HEAD
-pub async fn list_migrations() -> Result<()> {
-    let spec = load_connspec()?;
+pub async fn list_migrations(base_dir: &PathBuf) -> Result<()> {
+    let spec = load_connspec(base_dir)?;
     let conn = db::connect(&spec).await?;
-    let ms = get_migrations()?;
+    let ms = get_migrations(base_dir)?;
     let unapplied = ms.unapplied_migrations(&conn).await?;
-=======
-pub fn list_migrations(base_dir: &PathBuf) -> Result<()> {
-    let spec = load_connspec(base_dir)?;
-    let conn = db::connect(&spec)?;
-    let ms = get_migrations(base_dir)?;
-    let unapplied = ms.unapplied_migrations(&conn)?;
->>>>>>> 87bfa016
     let all = ms.all_migrations()?;
     for m in all {
         let m_state = if unapplied.contains(&m) {
@@ -233,26 +200,19 @@
     Ok(())
 }
 
-<<<<<<< HEAD
-pub async fn collapse_migrations(new_initial_name: Option<&String>) -> Result<()> {
-=======
-pub fn collapse_migrations(base_dir: &PathBuf, new_initial_name: Option<&String>) -> Result<()> {
->>>>>>> 87bfa016
+pub async fn collapse_migrations(
+    base_dir: &PathBuf,
+    new_initial_name: Option<&String>,
+) -> Result<()> {
     let name = match new_initial_name {
         Some(name) => format!("{}_{}", default_name(), name),
         None => default_name(),
     };
     let spec = load_connspec(base_dir)?;
     let backend = spec.get_backend()?;
-<<<<<<< HEAD
     let conn = db::connect(&spec).await?;
-    let mut ms = get_migrations()?;
+    let mut ms = get_migrations(base_dir)?;
     let latest = ms.last_applied_migration(&conn).await?;
-=======
-    let conn = db::connect(&spec)?;
-    let mut ms = get_migrations(base_dir)?;
-    let latest = ms.last_applied_migration(&conn)?;
->>>>>>> 87bfa016
     if latest.is_none() {
         eprintln!("There are no migrations to collapse");
         std::process::exit(1);
@@ -261,13 +221,8 @@
     ms.clear_migrations(&conn).await?;
     ms.create_migration_to(&backend, &name, None, latest_db)?;
     let new_migration = ms.latest().unwrap();
-<<<<<<< HEAD
     new_migration.mark_applied(&conn).await?;
-    let cli_state = CliState::load()?;
-=======
-    new_migration.mark_applied(&conn)?;
     let cli_state = CliState::load(base_dir)?;
->>>>>>> 87bfa016
     if cli_state.embedded {
         // Update the embedding
         embed(base_dir)?;
@@ -283,17 +238,13 @@
     Ok(())
 }
 
-<<<<<<< HEAD
-pub async fn clear_data() -> Result<()> {
-    let spec = load_connspec()?;
+pub async fn clear_data(base_dir: &PathBuf) -> Result<()> {
+    let spec = load_connspec(base_dir)?;
     let conn = db::connect(&spec).await?;
-    let latest = match get_migrations()?.last_applied_migration(&conn).await? {
-=======
-pub fn clear_data(base_dir: &PathBuf) -> Result<()> {
-    let spec = load_connspec(base_dir)?;
-    let conn = db::connect(&spec)?;
-    let latest = match get_migrations(base_dir)?.last_applied_migration(&conn)? {
->>>>>>> 87bfa016
+    let latest = match get_migrations(base_dir)?
+        .last_applied_migration(&conn)
+        .await?
+    {
         Some(m) => m,
         None => {
             eprintln!("No migrations have been applied, so no data is recognized.");
