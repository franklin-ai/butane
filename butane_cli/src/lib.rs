#![doc(hidden)]
//! This library is not stable, and usage is strongly discouraged.
//!
//! It is intended only to assist developing the CLI.
//! Usage of this library is strongly discouraged unless you expect & accept
//! breakages in the future.
//! Backwards compatibility of the library will not even be considered, as the
//! only objective of the crate is to provide a stable CLI.
use std::{
    fs::File,
    io::Write,
    path::{Path, PathBuf},
};

use butane::migrations::{
    copy_migration, FsMigrations, MemMigrations, Migration, MigrationMut, Migrations, MigrationsMut,
};
use butane::query::BoolExpr;
use butane::{db, db::Connection, db::ConnectionMethods, migrations};
use cargo_metadata::MetadataCommand;
use chrono::Utc;
use serde::{Deserialize, Serialize};

pub type Result<T> = std::result::Result<T, anyhow::Error>;

#[derive(Clone, Debug, Default, Deserialize, Eq, PartialEq, Serialize)]
pub struct CliState {
    embedded: bool,
}
impl CliState {
    pub fn load(base_dir: &Path) -> Result<Self> {
        let path = base_dir.join("clistate.json");
        let file = File::open(path);
        match file {
            Ok(file) => Ok(serde_json::from_reader(file)?),
            Err(_) => Ok(CliState::default()),
        }
    }

    pub fn save(&self, base_dir: &Path) -> Result<()> {
        let path = base_dir.join("clistate.json");
        let file = File::create(path)?;
        serde_json::to_writer(file, &self)?;
        Ok(())
    }
}

pub fn default_name() -> String {
    Utc::now().format("%Y%m%d_%H%M%S%3f").to_string()
}

pub async fn init(base_dir: &PathBuf, name: &str, connstr: &str) -> Result<()> {
    if db::get_backend(name).is_none() {
        eprintln!("Unknown backend {name}");
        std::process::exit(1);
    };

    let spec = db::ConnectionSpec::new(name, connstr);
    db::connect(&spec).await?; // ensure we can
    std::fs::create_dir_all(base_dir)?;
    spec.save(base_dir)?;

    Ok(())
}

pub fn make_migration(base_dir: &PathBuf, name: Option<&String>) -> Result<()> {
    let name = match name {
        Some(name) => format!("{}_{}", default_name(), name),
        None => default_name(),
    };
    let mut ms = get_migrations(base_dir)?;
    if ms.all_migrations()?.iter().any(|m| m.name() == name) {
        eprintln!("Migration {name} already exists");
        std::process::exit(1);
    }
    let spec = load_connspec(base_dir)?;
    let backend = spec.get_backend()?;
    let created = ms.create_migration(&backend, &name, ms.latest().as_ref())?;
    if created {
        let cli_state = CliState::load(base_dir)?;
        if cli_state.embedded {
            // Better include the new migration in the embedding
            embed(base_dir)?;
        }
        println!("Created migration {name}");
    } else {
        println!("No changes to migrate");
    }
    Ok(())
}

<<<<<<< HEAD
pub async fn migrate(base_dir: &PathBuf) -> Result<()> {
=======
/// Detach the latest migration from the list of migrations,
/// leaving the migration on the filesystem.
pub fn detach_latest_migration(base_dir: &PathBuf) -> Result<()> {
    let mut ms = get_migrations(base_dir)?;
    let all_migrations = ms.all_migrations().unwrap_or_else(|e| {
        eprintln!("Error: {e}");
        std::process::exit(1);
    });
    let initial_migration = all_migrations.first().unwrap_or_else(|| {
        eprintln!("There are no migrations");
        std::process::exit(1);
    });
    let top_migration = ms.latest().expect("Latest should exist");
    if initial_migration == &top_migration {
        eprintln!("Can not detach initial migration");
        std::process::exit(1);
    }
    if let Ok(spec) = db::ConnectionSpec::load(base_dir) {
        let conn = db::connect(&spec)?;
        if let Some(top_applied_migration) = ms.last_applied_migration(&conn)? {
            if top_applied_migration == top_migration {
                eprintln!("Can not detach an applied migration");
                std::process::exit(1);
            }
        }
    }
    let previous_migration = &all_migrations[all_migrations.len() - 2];
    println!(
        "Detaching {} from {}",
        top_migration.name(),
        previous_migration.name()
    );
    ms.detach_latest_migration()?;
    let cli_state = CliState::load(base_dir)?;
    if cli_state.embedded {
        // The latest migration needs to be removed from the embedding
        embed(base_dir)?;
    }
    Ok(())
}

pub fn migrate(base_dir: &PathBuf) -> Result<()> {
>>>>>>> 820df4ac
    let spec = load_connspec(base_dir)?;
    let mut conn = db::connect(&spec).await?;
    let to_apply = get_migrations(base_dir)?
        .unapplied_migrations(&conn)
        .await?;
    println!("{} migrations to apply", to_apply.len());
    for m in to_apply {
        println!("Applying migration {}", m.name());
        m.apply(&mut conn).await?;
    }
    Ok(())
}

pub async fn rollback_to(base_dir: &Path, mut conn: Connection, to: &str) -> Result<()> {
    let ms = get_migrations(base_dir)?;
    let to_migration = match ms.get_migration(to) {
        Some(m) => m,
        None => {
            eprintln!("No such migration!");
            std::process::exit(1);
        }
    };

    let to_unapply = ms.migrations_since(&to_migration)?;
    if to_unapply.is_empty() {
        eprintln!("That is the latest migration, not rolling back to anything. If you expected something to happen, try specifying the migration to rollback to.");
    }
    for m in to_unapply.into_iter().rev() {
<<<<<<< HEAD
        println!("Rolling back migration  {}", m.name());
        m.downgrade(&mut conn).await?;
=======
        println!("Rolling back migration {}", m.name());
        m.downgrade(&mut conn)?;
>>>>>>> 820df4ac
    }
    Ok(())
}

pub async fn rollback_latest(base_dir: &Path, mut conn: Connection) -> Result<()> {
    match get_migrations(base_dir)?.latest() {
        Some(m) => {
<<<<<<< HEAD
            println!("Rolling back migration  {}", m.name());
            m.downgrade(&mut conn).await?;
=======
            println!("Rolling back migration {}", m.name());
            m.downgrade(&mut conn)?;
>>>>>>> 820df4ac
        }
        None => {
            eprintln!("No migrations applied!");
            std::process::exit(1)
        }
    };
    Ok(())
}

pub fn embed(base_dir: &Path) -> Result<()> {
    let srcdir = base_dir.join("../src");
    if !srcdir.exists() {
        eprintln!("src directory not found");
        std::process::exit(1);
    }
    let path = srcdir.join("butane_migrations.rs");

    let mut mem_ms = MemMigrations::new();
    let migrations = get_migrations(base_dir)?;
    let migration_list = migrations.all_migrations()?;
    for m in migration_list {
        let mut new_m = mem_ms.new_migration(&m.name());
        copy_migration(&m, &mut new_m)?;
        mem_ms.add_migration(new_m)?;
    }
    let json = serde_json::to_string_pretty(&mem_ms)?;

    let src = format!(
        "//! Butane migrations embedded in Rust.
use std::result::Result;

use butane::migrations::MemMigrations;

/// Load the butane migrations embedded in Rust.
pub fn get_migrations() -> Result<MemMigrations, butane::Error> {{
    let json = r#\"{json}\"#;
    MemMigrations::from_json(json)
}}
"
    );

    let mut f = std::fs::File::create(path)?;
    f.write_all(src.as_bytes())?;

    let mut cli_state = CliState::load(base_dir)?;
    cli_state.embedded = true;
    cli_state.save(base_dir)?;
    Ok(())
}

pub fn load_connspec(base_dir: &PathBuf) -> Result<db::ConnectionSpec> {
    match db::ConnectionSpec::load(base_dir) {
        Ok(spec) => Ok(spec),
        Err(butane::Error::IO(_)) => {
            eprintln!("No Butane connection info found. Did you run butane init?");
            std::process::exit(1);
        }
        Err(e) => Err(e.into()),
    }
}

pub async fn list_migrations(base_dir: &PathBuf) -> Result<()> {
    let spec = load_connspec(base_dir)?;
    let conn = db::connect(&spec).await?;
    let ms = get_migrations(base_dir)?;
    let unapplied = ms.unapplied_migrations(&conn).await?;
    let all = ms.all_migrations()?;
    for m in all {
        let m_state = if unapplied.contains(&m) {
            "not applied"
        } else {
            "applied"
        };
        println!("Migration '{}' ({})", m.name(), m_state);
    }
    Ok(())
}

pub async fn collapse_migrations(
    base_dir: &PathBuf,
    new_initial_name: Option<&String>,
) -> Result<()> {
    let name = match new_initial_name {
        Some(name) => format!("{}_{}", default_name(), name),
        None => default_name(),
    };
    let spec = load_connspec(base_dir)?;
    let backend = spec.get_backend()?;
    let conn = db::connect(&spec).await?;
    let mut ms = get_migrations(base_dir)?;
    let latest = ms.last_applied_migration(&conn).await?;
    if latest.is_none() {
        eprintln!("There are no migrations to collapse");
        std::process::exit(1);
    }
    let latest_db = latest.unwrap().db()?;
    ms.clear_migrations(&conn).await?;
    ms.create_migration_to(&backend, &name, None, latest_db)?;
    let new_migration = ms.latest().unwrap();
    new_migration.mark_applied(&conn).await?;
    let cli_state = CliState::load(base_dir)?;
    if cli_state.embedded {
        // Update the embedding
        embed(base_dir)?;
    }
    println!("Collapsed all changes into new single migration '{name}'");
    Ok(())
}

pub fn delete_table(base_dir: &Path, name: &str) -> Result<()> {
    let mut ms = get_migrations(base_dir)?;
    let current = ms.current();
    current.delete_table(name)?;
    Ok(())
}

pub async fn clear_data(base_dir: &PathBuf) -> Result<()> {
    let spec = load_connspec(base_dir)?;
    let conn = db::connect(&spec).await?;
    let latest = match get_migrations(base_dir)?
        .last_applied_migration(&conn)
        .await?
    {
        Some(m) => m,
        None => {
            eprintln!("No migrations have been applied, so no data is recognized.");
            std::process::exit(1);
        }
    };
    for table in latest.db()?.tables() {
        println!("Deleting data from {}", &table.name);
        conn.delete_where(&table.name, BoolExpr::True).await?;
    }
    Ok(())
}

pub fn clean(base_dir: &Path) -> Result<()> {
    get_migrations(base_dir)?.clear_current()?;
    Ok(())
}

pub fn get_migrations(base_dir: &Path) -> Result<FsMigrations> {
    let root = base_dir.join("migrations");
    if !root.exists() {
        eprintln!("No butane migrations directory found. Add at least one model to your project and build.");
        std::process::exit(1);
    }
    Ok(migrations::from_root(root))
}

pub fn working_dir_path() -> PathBuf {
    match std::env::current_dir() {
        Ok(path) => path,
        Err(_) => PathBuf::from("."),
    }
}

/// Extract the directory of a cargo workspace member identified by PackageId
pub fn extract_package_directory(
    packages: &[cargo_metadata::Package],
    package_id: cargo_metadata::PackageId,
) -> Result<std::path::PathBuf> {
    let pkg = packages
        .iter()
        .find(|p| p.id == package_id)
        .ok_or(anyhow::anyhow!("No package found"))?;
    // Strip 'Cargo.toml' from the manifest_path
    let parent = pkg.manifest_path.parent().unwrap();
    Ok(parent.to_owned().into())
}

/// Find all cargo workspace members that have a `.butane` subdirectory
pub fn find_butane_workspace_member_paths() -> Result<Vec<PathBuf>> {
    let metadata = MetadataCommand::new().no_deps().exec()?;
    let workspace_members = metadata.workspace_members;

    let mut possible_directories: Vec<PathBuf> = vec![];
    // Find all workspace member with a .butane
    for member in workspace_members {
        let package_dir = extract_package_directory(&metadata.packages, member)?;
        let member_butane_dir = package_dir.join(".butane/");

        if member_butane_dir.exists() {
            possible_directories.push(package_dir);
        }
    }
    Ok(possible_directories)
}

/// Get the project path if only one workspace member contains a `.butane` directory
pub fn get_butane_project_path() -> Result<PathBuf> {
    let possible_directories = find_butane_workspace_member_paths()?;

    match possible_directories.len() {
        0 => Err(anyhow::anyhow!("No .butane exists")),
        1 => Ok(possible_directories[0].to_owned()),
        _ => Err(anyhow::anyhow!("Multiple .butane exists")),
    }
}

/// Find a .butane directory to act as the base for butane.
pub fn base_dir() -> PathBuf {
    let current_directory = working_dir_path();
    let local_butane_dir = current_directory.join(".butane/");

    if !local_butane_dir.exists() {
        if let Ok(member_dir) = get_butane_project_path() {
            println!("Using workspace member {:?}", member_dir);
            return member_dir;
        }
    }

    // Fallback to the current directory
    current_directory
}

pub fn handle_error(r: Result<()>) {
    if let Err(e) = r {
        eprintln!("Encountered unexpected error: {e}");
        std::process::exit(1);
    }
}<|MERGE_RESOLUTION|>--- conflicted
+++ resolved
@@ -89,12 +89,9 @@
     Ok(())
 }
 
-<<<<<<< HEAD
-pub async fn migrate(base_dir: &PathBuf) -> Result<()> {
-=======
 /// Detach the latest migration from the list of migrations,
 /// leaving the migration on the filesystem.
-pub fn detach_latest_migration(base_dir: &PathBuf) -> Result<()> {
+pub async fn detach_latest_migration(base_dir: &PathBuf) -> Result<()> {
     let mut ms = get_migrations(base_dir)?;
     let all_migrations = ms.all_migrations().unwrap_or_else(|e| {
         eprintln!("Error: {e}");
@@ -133,8 +130,7 @@
     Ok(())
 }
 
-pub fn migrate(base_dir: &PathBuf) -> Result<()> {
->>>>>>> 820df4ac
+pub async fn migrate(base_dir: &PathBuf) -> Result<()> {
     let spec = load_connspec(base_dir)?;
     let mut conn = db::connect(&spec).await?;
     let to_apply = get_migrations(base_dir)?
@@ -163,13 +159,8 @@
         eprintln!("That is the latest migration, not rolling back to anything. If you expected something to happen, try specifying the migration to rollback to.");
     }
     for m in to_unapply.into_iter().rev() {
-<<<<<<< HEAD
-        println!("Rolling back migration  {}", m.name());
+        println!("Rolling back migration {}", m.name());
         m.downgrade(&mut conn).await?;
-=======
-        println!("Rolling back migration {}", m.name());
-        m.downgrade(&mut conn)?;
->>>>>>> 820df4ac
     }
     Ok(())
 }
@@ -177,13 +168,8 @@
 pub async fn rollback_latest(base_dir: &Path, mut conn: Connection) -> Result<()> {
     match get_migrations(base_dir)?.latest() {
         Some(m) => {
-<<<<<<< HEAD
-            println!("Rolling back migration  {}", m.name());
+            println!("Rolling back migration {}", m.name());
             m.downgrade(&mut conn).await?;
-=======
-            println!("Rolling back migration {}", m.name());
-            m.downgrade(&mut conn)?;
->>>>>>> 820df4ac
         }
         None => {
             eprintln!("No migrations applied!");
