--- conflicted
+++ resolved
@@ -13,13 +13,9 @@
         .expect("Invalid ID");
     let conn = establish_connection().await;
 
-<<<<<<< HEAD
     let mut post = Post::get(&conn, id)
         .await
-        .expect(&format!("Unable to find post {id}"));
-=======
-    let mut post = Post::get(&conn, id).unwrap_or_else(|_| panic!("Unable to find post {id}"));
->>>>>>> 87bfa016
+        .unwrap_or_else(|_| panic!("Unable to find post {id}"));
     // Just a normal Rust assignment, no fancy set methods
     post.published = true;
     post.save(&conn).await.unwrap();
