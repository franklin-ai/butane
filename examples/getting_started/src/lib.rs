--- conflicted
+++ resolved
@@ -11,22 +11,17 @@
 use models::{Blog, Post};
 
 /// Load a [Connection].
-<<<<<<< HEAD
 pub async fn establish_connection() -> Connection {
-    butane::db::connect(&ConnectionSpec::load(".butane/connection.json").unwrap())
-        .await
-        .unwrap()
-=======
-pub fn establish_connection() -> Connection {
     let mut connection =
-        butane::db::connect(&ConnectionSpec::load(".butane/connection.json").unwrap()).unwrap();
+        butane::db::connect(&ConnectionSpec::load(".butane/connection.json").unwrap())
+            .await
+            .unwrap();
     let migrations = butane_migrations::get_migrations().unwrap();
-    let to_apply = migrations.unapplied_migrations(&connection).unwrap();
+    let to_apply = migrations.unapplied_migrations(&connection).await.unwrap();
     for migration in to_apply {
-        migration.apply(&mut connection).unwrap();
+        migration.apply(&mut connection).await.unwrap();
     }
     connection
->>>>>>> c00f0275
 }
 
 /// Create a [Blog].
