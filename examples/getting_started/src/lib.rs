--- conflicted
+++ resolved
@@ -9,45 +9,28 @@
 use butane::prelude::*;
 use models::{Blog, Post};
 
-<<<<<<< HEAD
+/// Load a [Connection].
 pub async fn establish_connection() -> Connection {
     butane::db::connect(&ConnectionSpec::load(".butane/connection.json").unwrap())
         .await
         .unwrap()
 }
 
+/// Create a [Blog].
 pub async fn create_blog(conn: &Connection, name: impl Into<String>) -> Blog {
-=======
-/// Load a [Connection].
-pub fn establish_connection() -> Connection {
-    butane::db::connect(&ConnectionSpec::load(".butane/connection.json").unwrap()).unwrap()
-}
-
-/// Create a [Blog].
-pub fn create_blog(conn: &Connection, name: impl Into<String>) -> Blog {
->>>>>>> 820df4ac
     let mut blog = Blog::new(name);
     blog.save(conn).await.unwrap();
     blog
 }
 
-<<<<<<< HEAD
+/// Create a [Post].
 pub async fn create_post(conn: &Connection, blog: &Blog, title: String, body: String) -> Post {
-=======
-/// Create a [Post].
-pub fn create_post(conn: &Connection, blog: &Blog, title: String, body: String) -> Post {
->>>>>>> 820df4ac
     let mut new_post = Post::new(blog, title, body);
     new_post.save(conn).await.unwrap();
     new_post
 }
 
-<<<<<<< HEAD
+/// Fetch the first existing [Blog] if one exists.
 pub async fn existing_blog(conn: &Connection) -> Option<Blog> {
     Blog::query().load_first(conn).await.unwrap()
-=======
-/// Fetch the first existing [Blog] if one exists.
-pub fn existing_blog(conn: &Connection) -> Option<Blog> {
-    Blog::query().load_first(conn).unwrap()
->>>>>>> 820df4ac
 }