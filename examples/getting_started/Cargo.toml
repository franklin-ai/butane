[package]
name = "getting_started"
version = "0.1.0"
authors = ["James Oakley <james@electronstudio.org>"]
license.workspace = true
edition.workspace = true
publish = false

[[bin]]
name = "show_posts"
doc = false

[[bin]]
name = "write_post"
doc = false

[[bin]]
name = "delete_post"
doc = false

[lib]
doc = false

[features]
default = ["pg", "sqlite", "sqlite-bundled"]
pg = ["butane/pg"]
sqlite = ["butane/sqlite"]
sqlite-bundled = ["butane/sqlite-bundled"]

[dependencies]
<<<<<<< HEAD
butane = { features = ["default", "pg", "sqlite"], workspace = true }
tokio = { workspace = true, features = ["macros"] }
=======
butane.workspace = true
>>>>>>> c00f0275

[dev-dependencies]
butane_cli.workspace = true
butane_core.workspace = true
butane_test_helper.workspace = true
cfg-if.workspace = true
env_logger.workspace = true
log.workspace = true
paste.workspace = true

[package.metadata.release]
release = false<|MERGE_RESOLUTION|>--- conflicted
+++ resolved
@@ -28,12 +28,8 @@
 sqlite-bundled = ["butane/sqlite-bundled"]
 
 [dependencies]
-<<<<<<< HEAD
-butane = { features = ["default", "pg", "sqlite"], workspace = true }
+butane.workspace = true
 tokio = { workspace = true, features = ["macros"] }
-=======
-butane.workspace = true
->>>>>>> c00f0275
 
 [dev-dependencies]
 butane_cli.workspace = true
@@ -43,6 +39,7 @@
 env_logger.workspace = true
 log.workspace = true
 paste.workspace = true
+tokio = {workspace = true, features = ["macros"] }
 
 [package.metadata.release]
 release = false