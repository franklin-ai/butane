use butane::db::Connection;
use butane::prelude::*;
use butane::{model, query::OrderDirection, AutoPk, Many};
use butane_test_helper::testall;
#[cfg(any(feature = "pg", feature = "sqlite"))]
use butane_test_helper::*;

mod common;
use common::blog::{create_tag, Blog, Post, Tag};

#[model]
struct AutoPkWithMany {
    id: AutoPk<i64>,
    tags: Many<Tag>,
    items: Many<AutoItem>,
}
impl AutoPkWithMany {
    fn new() -> Self {
        AutoPkWithMany {
            id: AutoPk::uninitialized(),
            tags: Many::default(),
            items: Many::default(),
        }
    }
}

#[model]
#[table = "renamed_many_table"]
struct RenamedAutoPkWithMany {
    id: AutoPk<i64>,
    tags: Many<Tag>,
    items: Many<AutoItem>,
}
impl RenamedAutoPkWithMany {
    fn new() -> Self {
        RenamedAutoPkWithMany {
            id: AutoPk::uninitialized(),
            tags: Many::default(),
            items: Many::default(),
        }
    }
}

#[model]
struct AutoItem {
    id: AutoPk<i64>,
    val: String,
}

<<<<<<< HEAD
async fn remove_one_from_many(conn: Connection) {
=======
fn load_sorted_from_many(conn: Connection) {
    let mut cats_blog = Blog::new(1, "Cats");
    cats_blog.save(&conn).unwrap();
    let mut post = Post::new(
        1,
        "The Cheetah",
        "This post is about a fast cat.",
        &cats_blog,
    );
    let tag_fast = create_tag(&conn, "fast");
    let tag_cat = create_tag(&conn, "cat");
    let tag_european = create_tag(&conn, "european");

    post.tags.add(&tag_fast).unwrap();
    post.tags.add(&tag_cat).unwrap();
    post.tags.add(&tag_european).unwrap();
    post.save(&conn).unwrap();

    let post2 = Post::get(&conn, post.id).unwrap();
    let mut tag_iter = post2
        .tags
        .load_ordered(&conn, OrderDirection::Ascending)
        .unwrap();
    assert_eq!(tag_iter.next().unwrap().tag, "cat");
    assert_eq!(tag_iter.next().unwrap().tag, "european");
    assert_eq!(tag_iter.next().unwrap().tag, "fast");

    let post3 = Post::get(&conn, post.id).unwrap();
    let mut tag_iter = post3
        .tags
        .load_ordered(&conn, OrderDirection::Descending)
        .unwrap();
    assert_eq!(tag_iter.next().unwrap().tag, "fast");
    assert_eq!(tag_iter.next().unwrap().tag, "european");
    assert_eq!(tag_iter.next().unwrap().tag, "cat");
}
testall!(load_sorted_from_many);

fn remove_one_from_many(conn: Connection) {
>>>>>>> 820df4ac
    let mut cats_blog = Blog::new(1, "Cats");
    cats_blog.save(&conn).await.unwrap();
    let mut post = Post::new(
        1,
        "The Cheetah",
        "This post is about a fast cat.",
        &cats_blog,
    );
    let tag_fast = create_tag(&conn, "fast").await;
    let tag_cat = create_tag(&conn, "cat").await;
    let tag_european = create_tag(&conn, "european").await;

    post.tags.add(&tag_fast).unwrap();
    post.tags.add(&tag_cat).unwrap();
    post.tags.add(&tag_european).unwrap();
    post.save(&conn).await.unwrap();

    // Wait a minute, Cheetahs aren't from Europe!
    post.tags.remove(&tag_european);
    post.save(&conn).await.unwrap();

    let post2 = Post::get(&conn, post.id).await.unwrap();
    assert_eq!(post2.tags.load(&conn).await.unwrap().count(), 2);
}
testall!(remove_one_from_many);

async fn remove_multiple_from_many(conn: Connection) {
    let mut cats_blog = Blog::new(1, "Cats");
    cats_blog.save(&conn).await.unwrap();
    let mut post = Post::new(
        1,
        "The Cheetah",
        "This post is about a fast cat.",
        &cats_blog,
    );
    let tag_fast = create_tag(&conn, "fast").await;
    let tag_cat = create_tag(&conn, "cat").await;
    let tag_european = create_tag(&conn, "european").await;
    let tag_striped = create_tag(&conn, "striped").await;

    post.tags.add(&tag_fast).unwrap();
    post.tags.add(&tag_cat).unwrap();
    post.tags.add(&tag_european).unwrap();
    post.tags.add(&tag_striped).unwrap();
    post.save(&conn).await.unwrap();

    // Wait a minute, Cheetahs aren't from Europe and they don't have stripes!
    post.tags.remove(&tag_european);
    post.tags.remove(&tag_striped);
    post.save(&conn).await.unwrap();

    let post2 = Post::get(&conn, post.id).await.unwrap();
    assert_eq!(post2.tags.load(&conn).await.unwrap().count(), 2);
}
testall!(remove_multiple_from_many);

<<<<<<< HEAD
async fn can_add_to_many_before_save(conn: Connection) {
=======
fn delete_all_from_many(conn: Connection) {
    let mut cats_blog = Blog::new(1, "Cats");
    cats_blog.save(&conn).unwrap();
    let mut post = Post::new(
        1,
        "The Cheetah",
        "This post is about a fast cat.",
        &cats_blog,
    );
    let tag_fast = create_tag(&conn, "fast");
    let tag_cat = create_tag(&conn, "cat");
    let tag_european = create_tag(&conn, "european");
    let tag_striped = create_tag(&conn, "striped");

    post.tags.add(&tag_fast).unwrap();
    post.tags.add(&tag_cat).unwrap();
    post.tags.add(&tag_european).unwrap();
    post.save(&conn).unwrap();
    post.tags.add(&tag_striped).unwrap();

    post.tags.delete(&conn).unwrap();

    let post2 = Post::get(&conn, post.id).unwrap();
    assert_eq!(post2.tags.load(&conn).unwrap().count(), 0);
}
testall!(delete_all_from_many);

fn can_add_to_many_before_save(conn: Connection) {
>>>>>>> 820df4ac
    // Verify that for an object with an auto-pk, we can add items to a Many field before we actually
    // save the original object (and thus get the actual pk);
    let mut obj = AutoPkWithMany::new();
    obj.tags.add(&create_tag(&conn, "blue").await).unwrap();
    obj.tags.add(&create_tag(&conn, "red").await).unwrap();
    obj.save(&conn).await.unwrap();

    let obj = AutoPkWithMany::get(&conn, obj.id).await.unwrap();
    let tags = obj.tags.load(&conn).await.unwrap();
    assert_eq!(tags.count(), 2);
}
testall!(can_add_to_many_before_save);

async fn cant_add_unsaved_to_many(_conn: Connection) {
    let unsaved_item = AutoItem {
        id: AutoPk::uninitialized(),
        val: "shiny".to_string(),
    };
    let mut obj = AutoPkWithMany::new();
    let err = obj
        .items
        .add(&unsaved_item)
        .expect_err("unexpectedly not error");
    assert!(matches!(err, butane::Error::ValueNotSaved));
}
testall!(cant_add_unsaved_to_many);

async fn can_add_to_many_with_custom_table_name(conn: Connection) {
    let mut obj = RenamedAutoPkWithMany::new();
    obj.tags.add(&create_tag(&conn, "blue").await).unwrap();
    obj.tags.add(&create_tag(&conn, "red").await).unwrap();
    obj.save(&conn).await.unwrap();

    let obj = RenamedAutoPkWithMany::get(&conn, obj.id).await.unwrap();
    let tags = obj.tags.load(&conn).await.unwrap();
    assert_eq!(tags.count(), 2);
}
testall!(can_add_to_many_with_custom_table_name);<|MERGE_RESOLUTION|>--- conflicted
+++ resolved
@@ -47,10 +47,7 @@
     val: String,
 }
 
-<<<<<<< HEAD
-async fn remove_one_from_many(conn: Connection) {
-=======
-fn load_sorted_from_many(conn: Connection) {
+async fn load_sorted_from_many(conn: Connection) {
     let mut cats_blog = Blog::new(1, "Cats");
     cats_blog.save(&conn).unwrap();
     let mut post = Post::new(
@@ -88,8 +85,7 @@
 }
 testall!(load_sorted_from_many);
 
-fn remove_one_from_many(conn: Connection) {
->>>>>>> 820df4ac
+async fn remove_one_from_many(conn: Connection) {
     let mut cats_blog = Blog::new(1, "Cats");
     cats_blog.save(&conn).await.unwrap();
     let mut post = Post::new(
@@ -146,10 +142,7 @@
 }
 testall!(remove_multiple_from_many);
 
-<<<<<<< HEAD
-async fn can_add_to_many_before_save(conn: Connection) {
-=======
-fn delete_all_from_many(conn: Connection) {
+async fn delete_all_from_many(conn: Connection) {
     let mut cats_blog = Blog::new(1, "Cats");
     cats_blog.save(&conn).unwrap();
     let mut post = Post::new(
@@ -176,8 +169,7 @@
 }
 testall!(delete_all_from_many);
 
-fn can_add_to_many_before_save(conn: Connection) {
->>>>>>> 820df4ac
+async fn can_add_to_many_before_save(conn: Connection) {
     // Verify that for an object with an auto-pk, we can add items to a Many field before we actually
     // save the original object (and thus get the actual pk);
     let mut obj = AutoPkWithMany::new();
