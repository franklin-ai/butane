use butane::migrations::{
    adb::DeferredSqlType, adb::TypeIdentifier, adb::TypeKey, MemMigrations, Migration,
    MigrationMut, Migrations, MigrationsMut,
};
use butane::{db::Connection, prelude::*, SqlType, SqlVal};
use butane_core::codegen::{butane_type_with_migrations, model_with_migrations};
#[cfg(feature = "pg")]
use butane_test_helper::pg_connection;
#[cfg(feature = "sqlite")]
use butane_test_helper::sqlite_connection;
use proc_macro2::TokenStream;
use quote::quote;
use sqlparser::dialect::GenericDialect;
use sqlparser::parser::Parser as SqlParser;

#[test]
fn current_migration_basic() {
    let tokens = quote! {
        struct Foo {
            id: i64,
            bar: String,
            baz: f64,
        }
    };

    let mut ms = MemMigrations::new();
    model_with_migrations(tokens, &mut ms);
    let m = ms.current();
    let db = m.db().unwrap();
    assert_eq!(db.tables().count(), 1);
    let table = db.get_table("Foo").expect("No Foo table");
    let idcol = table.column("id").unwrap();
    assert_eq!(idcol.name(), "id");
    assert!(!idcol.nullable());
    assert!(idcol.is_pk());
    assert_eq!(*idcol.default(), None);
    assert_eq!(idcol.typeid().unwrap(), TypeIdentifier::Ty(SqlType::BigInt));
    assert!(!idcol.is_auto());

    let barcol = table.column("bar").unwrap();
    assert_eq!(barcol.name(), "bar");
    assert!(!barcol.nullable());
    assert!(!barcol.is_pk());
    assert_eq!(*barcol.default(), None);
    assert_eq!(barcol.typeid().unwrap(), TypeIdentifier::Ty(SqlType::Text));
    assert!(!barcol.is_auto());

    let baz_col = table.column("baz").unwrap();
    assert_eq!(baz_col.name(), "baz");
    assert!(!baz_col.nullable());
    assert!(!baz_col.is_pk());
    assert_eq!(*baz_col.default(), None);
    assert_eq!(baz_col.typeid().unwrap(), TypeIdentifier::Ty(SqlType::Real));
    assert!(!baz_col.is_auto());

    assert_eq!(table.pk(), Some(idcol))
}

#[test]
fn current_migration_pk_attribute() {
    let tokens = quote! {
        #[derive(PartialEq, Eq, Debug, Clone)]
        struct Foo {
            #[pk]
            name: String,
            bar: String,
        }
    };

    let mut ms = MemMigrations::new();
    model_with_migrations(tokens, &mut ms);
    let m = ms.current();
    let db = m.db().unwrap();
    let table = db.get_table("Foo").expect("No Foo table");
    let pkcol = table.column("name").unwrap();
    assert!(pkcol.is_pk());

    assert_eq!(table.pk(), Some(pkcol))
}

#[test]
fn current_migration_default_attribute() {
    let tokens = quote! {
        #[derive(PartialEq, Eq, Debug, Clone)]
        struct Foo {
            id: i64,
            #[default="turtle"]
            bar: String,
        }
    };

    let mut ms = MemMigrations::new();
    model_with_migrations(tokens, &mut ms);
    let m = ms.current();
    let db = m.db().unwrap();
    let table = db.get_table("Foo").expect("No Foo table");
    let barcol = table.column("bar").unwrap();
    assert_eq!(*barcol.default(), Some(SqlVal::Text("turtle".to_string())));
}

#[test]
fn current_migration_auto_attribute() {
    let tokens = quote! {
        #[derive(PartialEq, Eq, Debug, Clone)]
        struct Foo {
            id: AutoPk<i64>,
            bar: String,
        }
    };

    let mut ms = MemMigrations::new();
    model_with_migrations(tokens, &mut ms);
    let m = ms.current();
    let db = m.db().unwrap();
    let table = db.get_table("Foo").expect("No Foo table");
    let idcol = table.column("id").unwrap();
    assert!(idcol.is_auto());
}

#[test]
fn current_migration_nullable_col() {
    let tokens = quote! {
        #[derive(PartialEq, Eq, Debug, Clone)]
        struct Foo {
            id: i64,
            bar: Option<String>,
        }
    };

    let mut ms = MemMigrations::new();
    model_with_migrations(tokens, &mut ms);
    let m = ms.current();
    let db = m.db().unwrap();
    let table = db.get_table("Foo").expect("No Foo table");
    let col = table.column("bar").unwrap();
    assert!(col.nullable());
    assert_eq!(col.typeid().unwrap(), TypeIdentifier::Ty(SqlType::Text));
}

#[test]
fn current_migration_custom_type() {
    let tokens = quote! {
        #[derive(PartialEq, Eq, Debug, Clone)]
        enum Frobnozzle {
            Foo,
            Bar,
            Baz,
        }
    };
    let mut ms = MemMigrations::new();
    butane_type_with_migrations(quote! {Text}, tokens, &mut ms);

    let tokens = quote! {
        #[derive(PartialEq, Eq, Debug, Clone)]
        struct HasCustomField {
            id: i64,
            frob: Frobnozzle,
        }
    };
    model_with_migrations(tokens, &mut ms);

    let m = ms.current();
    let db = m.db().unwrap();
    eprintln!("types {:?}", db.types());
    assert_eq!(
        db.types()
            .get(&TypeKey::CustomType("Frobnozzle".to_string())),
        Some(&DeferredSqlType::KnownId(TypeIdentifier::Ty(SqlType::Text)))
    );
    let table = db
        .get_table("HasCustomField")
        .expect("No HasCustomField table");
    let col = table.column("frob").expect("No frob field");
    assert_eq!(col.typeid().unwrap(), TypeIdentifier::Ty(SqlType::Text));
}

#[cfg(feature = "sqlite")]
#[tokio::test]
async fn migration_add_field_sqlite() {
    migration_add_field(
        &mut butane_test_helper::sqlite_connection().await,
        "ALTER TABLE Foo ADD COLUMN baz INTEGER NOT NULL DEFAULT 0;",
        // The exact details of futzing a DROP COLUMN in sqlite aren't
        // important (e.g. the temp table naming is certainly not part
        // of the API contract), but the goal here is to ensure we're
        // getting sane looking downgrade sql and a test failure if it
        // changes. If the change is innocuous, this test should just
        // be updated.
<<<<<<< HEAD
        "CREATE TABLE Foo__butane_tmp (id INTEGER NOT NULL PRIMARY KEY,bar TEXT NOT NULL);INSERT INTO Foo__butane_tmp SELECT id, bar FROM Foo;DROP TABLE Foo;ALTER TABLE Foo__butane_tmp RENAME TO Foo;",
    ).await;
=======
        "CREATE TABLE Foo__butane_tmp (id INTEGER NOT NULL PRIMARY KEY,bar TEXT NOT NULL);
INSERT INTO Foo__butane_tmp SELECT id, bar FROM Foo;DROP TABLE Foo;
ALTER TABLE Foo__butane_tmp RENAME TO Foo;",
    );
>>>>>>> c00f0275
}

#[cfg(feature = "pg")]
#[tokio::test]
async fn migration_add_field_pg() {
    let (mut conn, _data) = pg_connection().await;
    migration_add_field(
        &mut conn,
        "ALTER TABLE Foo ADD COLUMN baz BIGINT NOT NULL DEFAULT 0;",
        "ALTER TABLE Foo DROP COLUMN baz;",
    )
    .await;
}

#[cfg(feature = "sqlite")]
#[tokio::test]
async fn migration_add_field_with_default_sqlite() {
    migration_add_field_with_default(
        &mut sqlite_connection().await,
        "ALTER TABLE Foo ADD COLUMN baz INTEGER NOT NULL DEFAULT 42;",
        // See comments on migration_add_field_sqlite
        r#"CREATE TABLE Foo__butane_tmp (id INTEGER NOT NULL PRIMARY KEY,bar TEXT NOT NULL);
           INSERT INTO Foo__butane_tmp SELECT id, bar FROM Foo;
           DROP TABLE Foo;ALTER TABLE Foo__butane_tmp RENAME TO Foo;"#,
    )
    .await;
}

#[cfg(feature = "pg")]
#[tokio::test]
async fn migration_add_field_with_default_pg() {
    let (mut conn, _data) = pg_connection().await;
    migration_add_field_with_default(
        &mut conn,
        "ALTER TABLE Foo ADD COLUMN baz BIGINT NOT NULL DEFAULT 42;",
        "ALTER TABLE Foo DROP COLUMN baz;",
    )
    .await;
}

#[cfg(feature = "sqlite")]
#[tokio::test]
async fn migration_add_and_remove_field_sqlite() {
    migration_add_and_remove_field(
        &mut sqlite_connection().await,
        // The exact details of futzing a DROP COLUMN in sqlite aren't
        // important (e.g. the temp table naming is certainly not part
        // of the API contract), but the goal here is to ensure we're
        // getting sane looking downgrade sql and a test failure if it
        // changes. If the change is innocuous, this test should just
        // be updated.
        r#"ALTER TABLE Foo ADD COLUMN baz INTEGER NOT NULL DEFAULT 0;
           CREATE TABLE Foo__butane_tmp (id INTEGER NOT NULL PRIMARY KEY,baz INTEGER NOT NULL);
           INSERT INTO Foo__butane_tmp SELECT id, baz FROM Foo;
           DROP TABLE Foo;ALTER TABLE Foo__butane_tmp RENAME TO Foo;"#,
        r#"ALTER TABLE Foo ADD COLUMN bar TEXT NOT NULL DEFAULT '';
           CREATE TABLE Foo__butane_tmp (id INTEGER NOT NULL PRIMARY KEY,bar TEXT NOT NULL);
           INSERT INTO Foo__butane_tmp SELECT id, bar FROM Foo;DROP TABLE Foo;
           ALTER TABLE Foo__butane_tmp RENAME TO Foo;"#,
    )
    .await;
}

#[cfg(feature = "pg")]
#[tokio::test]
async fn migration_add_and_remove_field_pg() {
    let (mut conn, _data) = pg_connection().await;
    migration_add_and_remove_field(
        &mut conn,
        "ALTER TABLE Foo ADD COLUMN baz BIGINT NOT NULL DEFAULT 0;ALTER TABLE Foo DROP COLUMN bar;",
        "ALTER TABLE Foo ADD COLUMN bar TEXT NOT NULL DEFAULT '';ALTER TABLE Foo DROP COLUMN baz;",
    )
    .await;
}

#[cfg(feature = "sqlite")]
#[tokio::test]
async fn migration_delete_table_sqlite() {
    migration_delete_table(
        &mut sqlite_connection().await,
        "DROP TABLE Foo;",
        "CREATE TABLE Foo (id INTEGER NOT NULL PRIMARY KEY,bar TEXT NOT NULL);",
    )
    .await;
}

#[cfg(feature = "pg")]
#[tokio::test]
async fn migration_delete_table_pg() {
    let (mut conn, _data) = pg_connection().await;
    migration_delete_table(
        &mut conn,
        "DROP TABLE Foo;",
        "CREATE TABLE Foo (id BIGINT NOT NULL PRIMARY KEY,bar TEXT NOT NULL);",
    )
    .await;
}

async fn test_migrate(
    conn: &mut Connection,
    init_tokens: TokenStream,
    v2_tokens: TokenStream,
    expected_up_sql: &str,
    expected_down_sql: &str,
) {
    let mut ms = MemMigrations::new();
    let backend = conn.backend();
    let backends = nonempty::nonempty![backend];
    model_with_migrations(init_tokens, &mut ms);
    assert!(ms.create_migration(&backends, "init", None).unwrap());

    model_with_migrations(v2_tokens, &mut ms);
    assert!(ms
        .create_migration(&backends, "v2", ms.latest().as_ref())
        .unwrap());

    let mut to_apply = ms.unapplied_migrations(conn).await.unwrap();
    assert_eq!(to_apply.len(), 2);
    for m in &to_apply {
        m.apply(conn).await.unwrap();
    }
    verify_sql(conn, &ms, expected_up_sql, expected_down_sql);

    // Now downgrade, just to make sure we can
    to_apply.reverse();
    for m in to_apply {
        m.downgrade(conn).await.unwrap();
    }
}

fn verify_sql(
    conn: &Connection,
    ms: &impl Migrations,
    expected_up_sql: &str,
    expected_down_sql: &str,
) {
    let dialect = GenericDialect {};
    let expected_up_ast = SqlParser::parse_sql(&dialect, expected_up_sql).unwrap();
    let expected_down_ast = SqlParser::parse_sql(&dialect, expected_down_sql).unwrap();

    let backend = conn.backend();
    let v2_migration = ms.latest().unwrap();

    let actual_up_sql = v2_migration.up_sql(backend.name()).unwrap().unwrap();
    let actual_up_ast = sqlparser::parser::Parser::parse_sql(&dialect, &actual_up_sql).unwrap();
    assert_eq!(actual_up_ast, expected_up_ast);
    let actual_down_sql = v2_migration.down_sql(backend.name()).unwrap().unwrap();
    let actual_down_ast = sqlparser::parser::Parser::parse_sql(&dialect, &actual_down_sql).unwrap();
    assert_eq!(actual_down_ast, expected_down_ast);
}

async fn migration_add_field(conn: &mut Connection, up_sql: &str, down_sql: &str) {
    let init = quote! {
        struct Foo {
            id: i64,
            bar: String,
        }
    };

    let v2 = quote! {
        struct Foo {
            id: i64,
            bar: String,
            baz: u32,
        }
    };
    test_migrate(conn, init, v2, up_sql, down_sql).await;
}

async fn migration_add_field_with_default(conn: &mut Connection, up_sql: &str, down_sql: &str) {
    let init = quote! {
        struct Foo {
            id: i64,
            bar: String,
        }
    };

    let v2 = quote! {
        struct Foo {
            id: i64,
            bar: String,
            #[default=42]
            baz: u32,
        }
    };
    test_migrate(conn, init, v2, up_sql, down_sql).await;
}

async fn migration_add_and_remove_field(conn: &mut Connection, up_sql: &str, down_sql: &str) {
    let init = quote! {
        struct Foo {
            id: i64,
            bar: String,
        }
    };

    let v2 = quote! {
        struct Foo {
            id: i64,
            baz: u32,
        }
    };
    test_migrate(conn, init, v2, up_sql, down_sql).await;
}

async fn migration_delete_table(
    conn: &mut Connection,
    expected_up_sql: &str,
    expected_down_sql: &str,
) {
    let init_tokens = quote! {
        struct Foo {
            id: i64,
            bar: String,
        }
    };

    let mut ms = MemMigrations::new();
    let backend = conn.backend();
    let backends = nonempty::nonempty![backend];
    model_with_migrations(init_tokens, &mut ms);
    assert!(ms.create_migration(&backends, "init", None).unwrap());

    ms.current().delete_table("Foo").unwrap();
    assert!(ms
        .create_migration(&backends, "v2", ms.latest().as_ref())
        .unwrap());

    let mut to_apply = ms.unapplied_migrations(conn).await.unwrap();
    assert_eq!(to_apply.len(), 2);
    for m in &to_apply {
        m.apply(conn).await.unwrap();
    }
    verify_sql(conn, &ms, expected_up_sql, expected_down_sql);

    // Now downgrade, just to make sure we can
    to_apply.reverse();
    for m in to_apply {
        m.downgrade(conn).await.unwrap();
    }
}<|MERGE_RESOLUTION|>--- conflicted
+++ resolved
@@ -186,15 +186,10 @@
         // getting sane looking downgrade sql and a test failure if it
         // changes. If the change is innocuous, this test should just
         // be updated.
-<<<<<<< HEAD
-        "CREATE TABLE Foo__butane_tmp (id INTEGER NOT NULL PRIMARY KEY,bar TEXT NOT NULL);INSERT INTO Foo__butane_tmp SELECT id, bar FROM Foo;DROP TABLE Foo;ALTER TABLE Foo__butane_tmp RENAME TO Foo;",
-    ).await;
-=======
         "CREATE TABLE Foo__butane_tmp (id INTEGER NOT NULL PRIMARY KEY,bar TEXT NOT NULL);
 INSERT INTO Foo__butane_tmp SELECT id, bar FROM Foo;DROP TABLE Foo;
 ALTER TABLE Foo__butane_tmp RENAME TO Foo;",
-    );
->>>>>>> c00f0275
+    ).await;
 }
 
 #[cfg(feature = "pg")]
