// We wrap everything in an inner module just so it's easier to have the feature gate in one place
#[cfg(feature = "pg")]
mod custom_pg {
    use std::result::Result;

    use butane::custom::{SqlTypeCustom, SqlValRefCustom};
    use butane::prelude::*;
    use butane::{butane_type, db::Connection, model};
    use butane::{AutoPk, FieldType, FromSql, SqlType, SqlVal, SqlValRef, ToSql};
    use butane_test_helper::{maketest, maketest_pg};
<<<<<<< HEAD
    use geo_types;
    use std::result::Result;
    use tokio_postgres as postgres;
=======
>>>>>>> 820df4ac

    // newtype so we can implement traits for it.
    #[butane_type(Custom(POINT))]
    #[derive(Debug, PartialEq, Clone)]
    struct Point(geo_types::Point<f64>);
    impl Point {
        fn new(x: f64, y: f64) -> Self {
            Point(geo_types::Point::<f64>::new(x, y))
        }
    }

    impl ToSql for Point {
        fn to_sql_ref(&self) -> SqlValRef<'_> {
            SqlValRef::Custom(SqlValRefCustom::PgToSql {
                ty: postgres::types::Type::POINT,
                tosql: &self.0,
            })
        }
        fn to_sql(&self) -> SqlVal {
            self.to_sql_ref().into()
        }
    }

    impl FromSql for Point {
        fn from_sql_ref(val: SqlValRef) -> Result<Self, butane::Error> {
            match val {
                SqlValRef::Custom(SqlValRefCustom::PgBytes { ty, data }) => {
                    Ok(Point(postgres::types::FromSql::from_sql(&ty, data)?))
                }
                _ => Err(butane::Error::CannotConvertSqlVal(
                    Point::SQLTYPE,
                    val.into(),
                )),
            }
        }
    }

    impl FieldType for Point {
        const SQLTYPE: SqlType = SqlType::Custom(SqlTypeCustom::Pg(postgres::types::Type::LINE));
        type RefType = Self;
    }

    #[model]
    #[derive(Debug, PartialEq)]
    struct Trip {
        id: AutoPk<i64>,
        pt_from: Point,
        pt_to: Point,
    }

    async fn roundtrip_custom(conn: Connection) {
        let mut trip = Trip {
            id: AutoPk::uninitialized(),
            pt_from: Point::new(0.0, 0.0),
            pt_to: Point::new(8.0, 9.0),
        };
        trip.save(&conn).await.unwrap();

        let trip2 = Trip::get(&conn, trip.id).await.unwrap();
        assert_eq!(trip, trip2);
    }
    maketest_pg!(roundtrip_custom, true);

    /*
        TODO point in postgres doesn't support normal equality, so need
        fn query_custom(conn: Connection) {
        let origin = Point::new(0.0, 0.0);
        let mut trip1 = Trip {
            id: -1,
            pt_from: origin.clone(),
            pt_to: Point::new(8.0, 9.0),
        };
        trip1.save(&conn).unwrap();

        let mut trip2 = Trip {
            id: -1,
            pt_from: Point::new(1.1, 2.0),
            pt_to: Point::new(7.0, 6.0),
        };
        trip2.save(&conn).unwrap();

        let trips = query!(Trip, pt_from ~= { origin }).load(&conn).unwrap();
        assert_eq!(trips.len(), 1);
        assert_eq!(trip1, trips[0]);
    }

    maketest_pg!(query_custom);*/
}<|MERGE_RESOLUTION|>--- conflicted
+++ resolved
@@ -8,12 +8,8 @@
     use butane::{butane_type, db::Connection, model};
     use butane::{AutoPk, FieldType, FromSql, SqlType, SqlVal, SqlValRef, ToSql};
     use butane_test_helper::{maketest, maketest_pg};
-<<<<<<< HEAD
     use geo_types;
-    use std::result::Result;
     use tokio_postgres as postgres;
-=======
->>>>>>> 820df4ac
 
     // newtype so we can implement traits for it.
     #[butane_type(Custom(POINT))]
