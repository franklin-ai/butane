[package]
name = "butane"
version = "0.6.0"
authors = ["James Oakley <james@electronstudio.org>"]
edition.workspace = true
description = "An ORM with a focus on simplicity and on writing Rust, not SQL."
readme = "../README.md"
keywords = ["database", "orm", "sql"]
categories = ["database"]
license = "MIT OR Apache-2.0"
repository = "https://github.com/Electron100/butane"
documentation = "https://docs.rs/butane/"
build = "build.rs"

[features]
default = ["datetime", "json", "uuid"]
fake = ["butane_core/fake"]
json = ["butane_codegen/json", "butane_core/json"]
sqlite = ["butane_core/sqlite"]
sqlite-bundled = ["butane_core/sqlite-bundled"]
pg = ["butane_core/pg"]
datetime = ["butane_codegen/datetime", "butane_core/datetime"]
debug = ["butane_core/debug"]
log = ["butane_core/log"]
r2d2 = ["butane_core/r2d2"]
tls = ["butane_core/tls"]
uuid = ["butane_codegen/uuid", "butane_core/uuid"]

[dependencies]
<<<<<<< HEAD
async-trait = "0.1"
butane_codegen = { path = "../butane_codegen", version = "0.5" }
butane_core = { path = "../butane_core", version = "0.5" }

=======
butane_codegen = { workspace = true }
butane_core = { workspace = true }
>>>>>>> 490c907d

[dev-dependencies]
butane_test_helper = { workspace = true }
cfg-if = { workspace = true }
exec_time = { version = "0.1.4" }
paste = { workspace = true }
chrono = { workspace = true }
env_logger = { workspace = true }
fake = { workspace = true, features = ["chrono", "derive", "uuid"] }
geo-types = "0.7"
<<<<<<< HEAD
libc = "0.2"
log_for_test = {package="log", version = "0.4"}
quote = "1.0"
proc-macro2="1.0"
once_cell="1.5.2"
tokio-postgres = { version = "0.7", features=["with-geo-types-0_7"] }
# tokio-postgres = { version = "0.7" }
r2d2_for_test = {package="r2d2", version = "0.8"}
rusqlite = {workspace=true}
serde_json = "1.0"
uuid_for_test = {package="uuid", version = "1.2", features=["v4"] }
=======
log_for_test = { package = "log", version = "0.4" }
quote = { workspace = true }
proc-macro2 = { workspace = true }
once_cell = { workspace = true }
postgres = { features = ["with-geo-types-0_7"], workspace = true }
rand = { workspace = true }
r2d2_for_test = { package = "r2d2", version = "0.8" }
rusqlite = { workspace = true }
serde = { workspace = true }
serde_json = { workspace = true }
uuid_for_test = { package = "uuid", version = "1.2", features = ["v4"] }
>>>>>>> 490c907d

[package.metadata.docs.rs]
all-features = true<|MERGE_RESOLUTION|>--- conflicted
+++ resolved
@@ -27,15 +27,9 @@
 uuid = ["butane_codegen/uuid", "butane_core/uuid"]
 
 [dependencies]
-<<<<<<< HEAD
 async-trait = "0.1"
-butane_codegen = { path = "../butane_codegen", version = "0.5" }
-butane_core = { path = "../butane_core", version = "0.5" }
-
-=======
 butane_codegen = { workspace = true }
 butane_core = { workspace = true }
->>>>>>> 490c907d
 
 [dev-dependencies]
 butane_test_helper = { workspace = true }
@@ -46,31 +40,17 @@
 env_logger = { workspace = true }
 fake = { workspace = true, features = ["chrono", "derive", "uuid"] }
 geo-types = "0.7"
-<<<<<<< HEAD
-libc = "0.2"
-log_for_test = {package="log", version = "0.4"}
-quote = "1.0"
-proc-macro2="1.0"
-once_cell="1.5.2"
-tokio-postgres = { version = "0.7", features=["with-geo-types-0_7"] }
-# tokio-postgres = { version = "0.7" }
-r2d2_for_test = {package="r2d2", version = "0.8"}
-rusqlite = {workspace=true}
-serde_json = "1.0"
-uuid_for_test = {package="uuid", version = "1.2", features=["v4"] }
-=======
 log_for_test = { package = "log", version = "0.4" }
 quote = { workspace = true }
 proc-macro2 = { workspace = true }
 once_cell = { workspace = true }
-postgres = { features = ["with-geo-types-0_7"], workspace = true }
+tokio-postgres = { features = ["with-geo-types-0_7"], workspace = true }
 rand = { workspace = true }
 r2d2_for_test = { package = "r2d2", version = "0.8" }
 rusqlite = { workspace = true }
 serde = { workspace = true }
 serde_json = { workspace = true }
 uuid_for_test = { package = "uuid", version = "1.2", features = ["v4"] }
->>>>>>> 490c907d
 
 [package.metadata.docs.rs]
 all-features = true