--- conflicted
+++ resolved
@@ -28,12 +28,8 @@
 env_logger = "0.11"
 fake = "2.6"
 log = "0.4"
-<<<<<<< HEAD
 nonempty = "0.10"
-once_cell = "1.5.2"
-=======
 once_cell = { package = "once_cell_serde", version = "1.17", features = ["serde"] }
->>>>>>> ea5212d3
 paste = "1.0.11"
 postgres = "0.19"
 proc-macro2 = { version = "1.0", default-features = false }
