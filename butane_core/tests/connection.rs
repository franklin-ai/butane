--- conflicted
+++ resolved
@@ -60,13 +60,8 @@
     }
 }
 
-<<<<<<< HEAD
 async fn debug_connection(conn: Connection) {
-    let backend_name = conn.backend_name().clone();
-=======
-fn debug_connection(conn: Connection) {
     let backend_name = conn.backend_name();
->>>>>>> 820df4ac
 
     let debug_str = format!("{:?}", conn);
     if backend_name == "pg" {
