--- conflicted
+++ resolved
@@ -199,33 +199,6 @@
     }
 
     /// Executes the query against `conn` and returns the first result (if any).
-<<<<<<< HEAD
-    pub async fn load_first(self, conn: &impl ConnectionMethods) -> Result<Option<T>> {
-        conn.query(&self.table, T::COLUMNS, self.filter, Some(1), None, None)
-            .await?
-            .mapped(T::from_row)
-            .nth(0)
-    }
-
-    /// Executes the query against `conn`.
-    pub async fn load(self, conn: &impl ConnectionMethods) -> Result<QueryResult<T>> {
-        let sort = if self.sort.is_empty() {
-            None
-        } else {
-            Some(self.sort.as_slice())
-        };
-        conn.query(
-            &self.table,
-            T::COLUMNS,
-            self.filter,
-            self.limit,
-            self.offset,
-            sort,
-        )
-        .await?
-        .mapped(T::from_row)
-        .collect()
-=======
     pub fn load_first(self, conn: &impl ConnectionMethods) -> Result<Option<T>> {
         self.fetch(conn, Some(1))?.mapped(T::from_row).nth(0)
     }
@@ -234,7 +207,6 @@
     pub fn load(self, conn: &impl ConnectionMethods) -> Result<QueryResult<T>> {
         let limit = self.limit.to_owned();
         self.fetch(conn, limit)?.mapped(T::from_row).collect()
->>>>>>> 490c907d
     }
 
     /// Executes the query against `conn` and deletes all matching objects.
