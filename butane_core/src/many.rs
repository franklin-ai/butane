<<<<<<< HEAD
use crate::db::Column;
use crate::query::{BoolExpr, Expr};
use crate::{DataObject, Error, FieldType, Result, SqlType, SqlVal, ToSql};
use serde::{Deserialize, Serialize};
=======
//! Implementation of many-to-many relationships between models.
#![deny(missing_docs)]
>>>>>>> 820df4ac
use std::borrow::Cow;
use tokio::sync::OnceCell;

#[cfg(feature = "fake")]
use fake::{Dummy, Faker};
use once_cell::unsync::OnceCell;
use serde::{Deserialize, Serialize};

use crate::db::{Column, ConnectionMethods};
use crate::query::{BoolExpr, Expr, OrderDirection, Query};
use crate::{DataObject, Error, FieldType, PrimaryKeyType, Result, SqlType, SqlVal, ToSql};

fn default_oc<T>() -> OnceCell<Vec<T>> {
    // Same as impl Default for once_cell::unsync::OnceCell
    OnceCell::new()
}

/// Used to implement a many-to-many relationship between models.
///
/// Creates a new table with columns "owner" and "has" If type T has a
/// many-to-many relationship with U, owner type is T::PKType, has is
/// U::PKType. Table name is T_foo_Many where foo is the name of
/// the Many field
//
#[derive(Clone, Debug, Deserialize, Serialize)]
pub struct Many<T>
where
    T: DataObject,
{
    item_table: Cow<'static, str>,
    owner: Option<SqlVal>,
    owner_type: SqlType,
    #[serde(skip)]
    new_values: Vec<SqlVal>,
    #[serde(skip)]
    removed_values: Vec<SqlVal>,
    #[serde(skip)]
    #[serde(default = "default_oc")]
    all_values: OnceCell<Vec<T>>,
}
impl<T> Many<T>
where
    T: DataObject,
{
    /// Constructs a new Many. `init` must be called before it can be
    /// loaded or saved (or those methods will return
    /// `Error::NotInitialized`). `init` will automatically be called
    /// when a [`DataObject`] with a `Many` field is loaded or saved.
    ///
    /// [`DataObject`]: super::DataObject
    pub fn new() -> Self {
        Many {
            item_table: Cow::Borrowed("not_initialized"),
            owner: None,
            owner_type: SqlType::Int,
            new_values: Vec::new(),
            removed_values: Vec::new(),
            all_values: OnceCell::new(),
        }
    }

    /// Used by macro-generated code. You do not need to call this directly.
    pub fn ensure_init(&mut self, item_table: &'static str, owner: SqlVal, owner_type: SqlType) {
        if self.owner.is_some() {
            return;
        }
        self.item_table = Cow::Borrowed(item_table);
        self.owner = Some(owner);
        self.owner_type = owner_type;
        self.all_values = OnceCell::new();
    }

    /// Adds a value. Returns Err(ValueNotSaved) if the
    /// provided value uses automatic primary keys and appears
    /// to have an uninitialized one.
    pub fn add(&mut self, new_val: &T) -> Result<()> {
        // Check for uninitialized pk
        if !new_val.pk().is_valid() {
            return Err(Error::ValueNotSaved);
        }

        // all_values is now out of date, so clear it
        self.all_values = OnceCell::new();
        self.new_values.push(new_val.pk().to_sql());
        Ok(())
    }

    /// Removes a value.
    pub fn remove(&mut self, val: &T) {
        // all_values is now out of date, so clear it
        self.all_values = OnceCell::new();
        self.removed_values.push(val.pk().to_sql())
    }

    /// Returns a reference to the value. It must have already been loaded. If not, returns Error::ValueNotLoaded
    pub fn get(&self) -> Result<impl Iterator<Item = &T>> {
        self.all_values
            .get()
            .ok_or(Error::ValueNotLoaded)
            .map(|v| v.iter())
    }

    // todo support save and load for sync too
    /// Used by macro-generated code. You do not need to call this directly.
    pub async fn save(&mut self, conn: &impl crate::ConnectionMethods) -> Result<()> {
        let owner = self.owner.as_ref().ok_or(Error::NotInitialized)?;
        while !self.new_values.is_empty() {
            conn.insert_only(
                &self.item_table,
                &self.columns(),
                &[
                    owner.as_ref(),
                    self.new_values.pop().unwrap().as_ref().clone(),
                ],
            )
            .await?;
        }
        if !self.removed_values.is_empty() {
            conn.delete_where(
                &self.item_table,
                BoolExpr::In("has", std::mem::take(&mut self.removed_values)),
            )
            .await?;
        }
        self.new_values.clear();
        Ok(())
    }

    /// Delete all references from the database, and any unsaved additions.
    pub fn delete(&mut self, conn: &impl ConnectionMethods) -> Result<()> {
        let owner = self.owner.as_ref().ok_or(Error::NotInitialized)?;
        conn.delete_where(
            &self.item_table,
            BoolExpr::Eq("owner", Expr::Val(owner.clone())),
        )?;
        self.new_values.clear();
        self.removed_values.clear();
        // all_values is now out of date, so clear it
        self.all_values = OnceCell::new();
        Ok(())
    }

    /// Loads the values referred to by this many relationship from the
    /// database if necessary and returns a reference to them.
<<<<<<< HEAD
    pub async fn load(
        &self,
        conn: &impl crate::ConnectionMethods,
    ) -> Result<impl Iterator<Item = &T>> {
        let vals: Result<&Vec<T>> = self
            .all_values
            .get_or_try_init(|| async {
                //if we don't have an owner then there are no values
                let owner: &SqlVal = match &self.owner {
                    Some(o) => o,
                    None => return Ok(Vec::new()),
                };
                let mut vals = T::query()
                    .filter(BoolExpr::Subquery {
                        col: T::PKCOL,
                        tbl2: self.item_table.clone(),
                        tbl2_col: "has",
                        expr: Box::new(BoolExpr::Eq("owner", Expr::Val(owner.clone()))),
                    })
                    .load(conn)
                    .await?;
                // Now add in the values for things not saved to the db yet
                if !self.new_values.is_empty() {
                    vals.append(
                        &mut T::query()
                            .filter(BoolExpr::In(T::PKCOL, self.new_values.clone()))
                            .load(conn)
                            .await?,
                    );
                }
                Ok(vals)
            })
            .await;
=======
    pub fn load(&self, conn: &impl ConnectionMethods) -> Result<impl Iterator<Item = &T>> {
        let query = self.query();
        // If not initialised then there are no values
        let vals: Result<Vec<&T>> = if query.is_err() {
            Ok(Vec::new())
        } else {
            Ok(self.load_query(conn, query.unwrap())?.collect())
        };
        vals.map(|v| v.into_iter())
    }

    /// Query the values referred to by this many relationship from the
    /// database if necessary and returns a reference to them.
    fn query(&self) -> Result<Query<T>> {
        let owner: &SqlVal = match &self.owner {
            Some(o) => o,
            None => return Err(Error::NotInitialized),
        };
        Ok(T::query().filter(BoolExpr::Subquery {
            col: T::PKCOL,
            tbl2: self.item_table.clone(),
            tbl2_col: "has",
            expr: Box::new(BoolExpr::Eq("owner", Expr::Val(owner.clone()))),
        }))
    }

    /// Loads the values referred to by this many relationship from a
    /// database query if necessary and returns a reference to them.
    fn load_query(
        &self,
        conn: &impl ConnectionMethods,
        query: Query<T>,
    ) -> Result<impl Iterator<Item = &T>> {
        let vals: Result<&Vec<T>> = self.all_values.get_or_try_init(|| {
            let mut vals = query.load(conn)?;
            // Now add in the values for things not saved to the db yet
            if !self.new_values.is_empty() {
                vals.append(
                    &mut T::query()
                        .filter(BoolExpr::In(T::PKCOL, self.new_values.clone()))
                        .load(conn)?,
                );
            }
            Ok(vals)
        });
>>>>>>> 820df4ac
        vals.map(|v| v.iter())
    }

    /// Loads and orders the values referred to by this many relationship from a
    /// database if necessary and returns a reference to them.
    pub fn load_ordered(
        &self,
        conn: &impl ConnectionMethods,
        order: OrderDirection,
    ) -> Result<impl Iterator<Item = &T>> {
        let query = self.query();
        // If not initialised then there are no values
        let vals: Result<Vec<&T>> = if query.is_err() {
            Ok(Vec::new())
        } else {
            Ok(self
                .load_query(conn, query.unwrap().order(T::PKCOL, order))?
                .collect())
        };
        vals.map(|v| v.into_iter())
    }

    /// Describes the columns of the Many table
    pub fn columns(&self) -> [Column; 2] {
        [
            Column::new("owner", self.owner_type.clone()),
            Column::new("has", <T::PKType as FieldType>::SQLTYPE),
        ]
    }
}
impl<T: DataObject> PartialEq<Many<T>> for Many<T> {
    fn eq(&self, other: &Many<T>) -> bool {
        (self.owner == other.owner) && (self.item_table == other.item_table)
    }
}
impl<T: DataObject> Eq for Many<T> {}
impl<T: DataObject> Default for Many<T> {
    fn default() -> Self {
        Self::new()
    }
}

#[cfg(feature = "fake")]
/// Fake data support is currently limited to empty Many relationships.
impl<T: DataObject> Dummy<Faker> for Many<T> {
    fn dummy_with_rng<R: rand::Rng + ?Sized>(_: &Faker, _rng: &mut R) -> Self {
        Self::new()
    }
}<|MERGE_RESOLUTION|>--- conflicted
+++ resolved
@@ -1,18 +1,11 @@
-<<<<<<< HEAD
-use crate::db::Column;
-use crate::query::{BoolExpr, Expr};
-use crate::{DataObject, Error, FieldType, Result, SqlType, SqlVal, ToSql};
-use serde::{Deserialize, Serialize};
-=======
 //! Implementation of many-to-many relationships between models.
 #![deny(missing_docs)]
->>>>>>> 820df4ac
 use std::borrow::Cow;
+
 use tokio::sync::OnceCell;
 
 #[cfg(feature = "fake")]
 use fake::{Dummy, Faker};
-use once_cell::unsync::OnceCell;
 use serde::{Deserialize, Serialize};
 
 use crate::db::{Column, ConnectionMethods};
@@ -136,12 +129,12 @@
     }
 
     /// Delete all references from the database, and any unsaved additions.
-    pub fn delete(&mut self, conn: &impl ConnectionMethods) -> Result<()> {
+    pub async fn delete(&mut self, conn: &impl ConnectionMethods) -> Result<()> {
         let owner = self.owner.as_ref().ok_or(Error::NotInitialized)?;
         conn.delete_where(
             &self.item_table,
             BoolExpr::Eq("owner", Expr::Val(owner.clone())),
-        )?;
+        ).await?;
         self.new_values.clear();
         self.removed_values.clear();
         // all_values is now out of date, so clear it
@@ -151,48 +144,13 @@
 
     /// Loads the values referred to by this many relationship from the
     /// database if necessary and returns a reference to them.
-<<<<<<< HEAD
-    pub async fn load(
-        &self,
-        conn: &impl crate::ConnectionMethods,
-    ) -> Result<impl Iterator<Item = &T>> {
-        let vals: Result<&Vec<T>> = self
-            .all_values
-            .get_or_try_init(|| async {
-                //if we don't have an owner then there are no values
-                let owner: &SqlVal = match &self.owner {
-                    Some(o) => o,
-                    None => return Ok(Vec::new()),
-                };
-                let mut vals = T::query()
-                    .filter(BoolExpr::Subquery {
-                        col: T::PKCOL,
-                        tbl2: self.item_table.clone(),
-                        tbl2_col: "has",
-                        expr: Box::new(BoolExpr::Eq("owner", Expr::Val(owner.clone()))),
-                    })
-                    .load(conn)
-                    .await?;
-                // Now add in the values for things not saved to the db yet
-                if !self.new_values.is_empty() {
-                    vals.append(
-                        &mut T::query()
-                            .filter(BoolExpr::In(T::PKCOL, self.new_values.clone()))
-                            .load(conn)
-                            .await?,
-                    );
-                }
-                Ok(vals)
-            })
-            .await;
-=======
-    pub fn load(&self, conn: &impl ConnectionMethods) -> Result<impl Iterator<Item = &T>> {
+    pub async fn load(&self, conn: &impl ConnectionMethods) -> Result<impl Iterator<Item = &T>> {
         let query = self.query();
         // If not initialised then there are no values
         let vals: Result<Vec<&T>> = if query.is_err() {
             Ok(Vec::new())
         } else {
-            Ok(self.load_query(conn, query.unwrap())?.collect())
+            Ok(self.load_query(conn, query.unwrap()).await?.collect())
         };
         vals.map(|v| v.into_iter())
     }
@@ -214,30 +172,29 @@
 
     /// Loads the values referred to by this many relationship from a
     /// database query if necessary and returns a reference to them.
-    fn load_query(
+    async fn load_query(
         &self,
         conn: &impl ConnectionMethods,
         query: Query<T>,
     ) -> Result<impl Iterator<Item = &T>> {
-        let vals: Result<&Vec<T>> = self.all_values.get_or_try_init(|| {
-            let mut vals = query.load(conn)?;
+        let vals: Result<&Vec<T>> = self.all_values.get_or_try_init(|| async {
+            let mut vals = query.load(conn).await?;
             // Now add in the values for things not saved to the db yet
             if !self.new_values.is_empty() {
                 vals.append(
                     &mut T::query()
                         .filter(BoolExpr::In(T::PKCOL, self.new_values.clone()))
-                        .load(conn)?,
+                        .load(conn).await?,
                 );
             }
             Ok(vals)
-        });
->>>>>>> 820df4ac
+        }).await;
         vals.map(|v| v.iter())
     }
 
     /// Loads and orders the values referred to by this many relationship from a
     /// database if necessary and returns a reference to them.
-    pub fn load_ordered(
+    pub async fn load_ordered(
         &self,
         conn: &impl ConnectionMethods,
         order: OrderDirection,
@@ -248,7 +205,7 @@
             Ok(Vec::new())
         } else {
             Ok(self
-                .load_query(conn, query.unwrap().order(T::PKCOL, order))?
+                .load_query(conn, query.unwrap().order(T::PKCOL, order)).await?
                 .collect())
         };
         vals.map(|v| v.into_iter())
