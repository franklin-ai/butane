--- conflicted
+++ resolved
@@ -101,20 +101,6 @@
         ret
     }
 }
-<<<<<<< HEAD
-=======
-impl<T: DataObject + Clone> Clone for ForeignKey<T> {
-    fn clone(&self) -> Self {
-        // Once specialization lands, it would be nice to clone val if
-        // it's clone-able. Then we wouldn't have to ensure the pk
-        self.ensure_valpk();
-        ForeignKey {
-            val: OnceCell::new(),
-            valpk: self.valpk.clone(),
-        }
-    }
-}
->>>>>>> 58ac577f
 
 impl<T> AsPrimaryKey<T> for ForeignKey<T>
 where
@@ -125,16 +111,7 @@
     }
 }
 
-<<<<<<< HEAD
-impl<T: DataObject> Eq for ForeignKey<T> {}
-=======
 impl<T: DataObject + Clone> Eq for ForeignKey<T> {}
-impl<T: DataObject + Clone> Debug for ForeignKey<T> {
-    fn fmt(&self, f: &mut Formatter) -> std::fmt::Result {
-        self.ensure_valpk().fmt(f)
-    }
-}
->>>>>>> 58ac577f
 
 impl<T> ToSql for ForeignKey<T>
 where
@@ -185,35 +162,6 @@
     }
 }
 
-<<<<<<< HEAD
-=======
-impl<T> Serialize for ForeignKey<T>
-where
-    T: DataObject + Clone,
-    T::PKType: Serialize,
-{
-    fn serialize<S>(&self, serializer: S) -> std::result::Result<S::Ok, S::Error>
-    where
-        S: Serializer,
-    {
-        self.pk().serialize(serializer)
-    }
-}
-
-impl<'de, T> Deserialize<'de> for ForeignKey<T>
-where
-    T: DataObject + Clone,
-    T::PKType: Deserialize<'de>,
-{
-    fn deserialize<D>(deserializer: D) -> std::result::Result<Self, D::Error>
-    where
-        D: Deserializer<'de>,
-    {
-        Ok(Self::from_pk(T::PKType::deserialize(deserializer)?))
-    }
-}
-
->>>>>>> 58ac577f
 #[cfg(feature = "fake")]
 /// Fake data support is currently limited to empty ForeignKey relationships.
 impl<T: DataObject + Clone> Dummy<Faker> for ForeignKey<T> {
