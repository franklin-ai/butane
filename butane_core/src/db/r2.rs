--- conflicted
+++ resolved
@@ -2,10 +2,7 @@
 
 pub use r2d2::ManageConnection;
 
-<<<<<<< HEAD
-=======
 use crate::connection_method_wrapper;
->>>>>>> c00f0275
 use crate::db::{
     Column, ConnectionSpec, RawQueryResult,
 };
@@ -40,66 +37,4 @@
     }
 }
 
-<<<<<<< HEAD
-// TODO is this impl necessary since it derefs anyway
-impl ConnectionMethods for r2d2::PooledConnection<ConnectionManager> {
-    fn execute(&self, sql: &str) -> Result<()> {
-        self.deref().execute(sql)
-    }
-    fn query<'c>(
-        &'c self,
-        table: &str,
-        columns: &[Column],
-        expr: Option<BoolExpr>,
-        limit: Option<i32>,
-        offset: Option<i32>,
-        sort: Option<&[Order]>,
-    ) -> Result<RawQueryResult<'c>> {
-        self.deref()
-            .query(table, columns, expr, limit, offset, sort)
-    }
-    fn insert_returning_pk(
-        &self,
-        table: &str,
-        columns: &[Column],
-        pkcol: &Column,
-        values: &[SqlValRef<'_>],
-    ) -> Result<SqlVal> {
-        self.deref()
-            .insert_returning_pk(table, columns, pkcol, values)
-    }
-    /// Like `insert_returning_pk` but with no return value
-    fn insert_only(&self, table: &str, columns: &[Column], values: &[SqlValRef<'_>]) -> Result<()> {
-        self.deref().insert_only(table, columns, values)
-    }
-    /// Insert unless there's a conflict on the primary key column, in which case update
-    fn insert_or_replace(
-        &self,
-        table: &str,
-        columns: &[Column],
-        pkcol: &Column,
-        values: &[SqlValRef<'_>],
-    ) -> Result<()> {
-        self.deref()
-            .insert_or_replace(table, columns, pkcol, values)
-    }
-    fn update(
-        &self,
-        table: &str,
-        pkcol: Column,
-        pk: SqlValRef<'_>,
-        columns: &[Column],
-        values: &[SqlValRef<'_>],
-    ) -> Result<()> {
-        self.deref().update(table, pkcol, pk, columns, values)
-    }
-    fn delete_where(&self, table: &str, expr: BoolExpr) -> Result<usize> {
-        self.deref().delete_where(table, expr)
-    }
-    fn has_table(&self, table: &str) -> Result<bool> {
-        self.deref().has_table(table)
-    }
-}
-=======
-connection_method_wrapper!(r2d2::PooledConnection<ConnectionManager>);
->>>>>>> c00f0275
+connection_method_wrapper!(r2d2::PooledConnection<ConnectionManager>);