<<<<<<< HEAD
use super::sync::{BackendConnection, Connection, ConnectionMethods};
use super::{Column, ConnectionSpec, RawQueryResult};
use crate::query::{BoolExpr, Order};
use crate::{Result, SqlVal, SqlValRef};
=======
//! R2D2 support for Butane.
use std::ops::Deref;

>>>>>>> 820df4ac
pub use r2d2::ManageConnection;
use std::ops::Deref;

use crate::connection_method_wrapper;
use crate::db::connmethods::ConnectionMethodWrapper;
use crate::db::{
    BackendConnection, Column, Connection, ConnectionMethods, ConnectionSpec, RawQueryResult,
};
use crate::{query::BoolExpr, Result, SqlVal, SqlValRef};

/// R2D2 support for Butane. Implements [`r2d2::ManageConnection`].
#[derive(Clone, Debug)]
pub struct ConnectionManager {
    spec: ConnectionSpec,
}
impl ConnectionManager {
    pub fn new(spec: ConnectionSpec) -> Self {
        ConnectionManager { spec }
    }
}

impl ManageConnection for ConnectionManager {
    type Connection = Connection;
    type Error = crate::Error;

    fn connect(&self) -> Result<Self::Connection> {
        crate::db::connect_sync(&self.spec)
    }

    fn is_valid(&self, conn: &mut Self::Connection) -> Result<()> {
        conn.execute("SELECT 1")
    }

    fn has_broken(&self, conn: &mut Self::Connection) -> bool {
        conn.is_closed()
    }
}

// TODO is this impl necessary since it derefs anyway
impl ConnectionMethods for r2d2::PooledConnection<ConnectionManager> {
    fn execute(&self, sql: &str) -> Result<()> {
        self.deref().execute(sql)
    }
    fn query<'c>(
        &'c self,
        table: &str,
        columns: &[Column],
        expr: Option<BoolExpr>,
        limit: Option<i32>,
        offset: Option<i32>,
        sort: Option<&[Order]>,
    ) -> Result<RawQueryResult<'c>> {
        self.deref()
            .query(table, columns, expr, limit, offset, sort)
    }
    fn insert_returning_pk(
        &self,
        table: &str,
        columns: &[Column],
        pkcol: &Column,
        values: &[SqlValRef<'_>],
    ) -> Result<SqlVal> {
        self.deref()
            .insert_returning_pk(table, columns, pkcol, values)
    }
    /// Like `insert_returning_pk` but with no return value
    fn insert_only(&self, table: &str, columns: &[Column], values: &[SqlValRef<'_>]) -> Result<()> {
        self.deref().insert_only(table, columns, values)
    }
    /// Insert unless there's a conflict on the primary key column, in which case update
    fn insert_or_replace(
        &self,
        table: &str,
        columns: &[Column],
        pkcol: &Column,
        values: &[SqlValRef<'_>],
    ) -> Result<()> {
        self.deref()
            .insert_or_replace(table, columns, pkcol, values)
    }
    fn update(
        &self,
        table: &str,
        pkcol: Column,
        pk: SqlValRef<'_>,
        columns: &[Column],
        values: &[SqlValRef<'_>],
    ) -> Result<()> {
        self.deref().update(table, pkcol, pk, columns, values)
    }
    fn delete_where(&self, table: &str, expr: BoolExpr) -> Result<usize> {
        self.deref().delete_where(table, expr)
    }
    fn has_table(&self, table: &str) -> Result<bool> {
        self.deref().has_table(table)
    }
}<|MERGE_RESOLUTION|>--- conflicted
+++ resolved
@@ -1,13 +1,8 @@
-<<<<<<< HEAD
+//! R2D2 support for Butane.
 use super::sync::{BackendConnection, Connection, ConnectionMethods};
 use super::{Column, ConnectionSpec, RawQueryResult};
 use crate::query::{BoolExpr, Order};
 use crate::{Result, SqlVal, SqlValRef};
-=======
-//! R2D2 support for Butane.
-use std::ops::Deref;
-
->>>>>>> 820df4ac
 pub use r2d2::ManageConnection;
 use std::ops::Deref;
 
