//! SQLite database backend
use std::borrow::Cow;
use std::fmt::{Debug, Write};
use std::ops::Deref;
use std::path::Path;
use std::pin::Pin;
#[cfg(feature = "log")]
use std::sync::Once;

<<<<<<< HEAD
use super::sync::{
    Backend, BackendConnection, BackendTransaction, Connection, ConnectionMethods, Transaction,
};
use super::{helper, BackendRow, Column, RawQueryResult};
use crate::db::connmethods::BackendRows;
use crate::migrations::adb::{AColumn, ATable, Operation, TypeIdentifier, ADB};
use crate::query::{BoolExpr, Order};
use crate::{debug, query, Error, Result, SqlType, SqlVal, SqlValRef};
=======
>>>>>>> 820df4ac
#[cfg(feature = "datetime")]
use chrono::naive::NaiveDateTime;
use fallible_streaming_iterator::FallibleStreamingIterator;
use pin_project::pin_project;
<<<<<<< HEAD
use std::borrow::Cow;
use std::fmt::Write;
use std::ops::Deref;
use std::path::Path;
use std::pin::Pin;
=======

use super::helper;
use crate::connection_method_wrapper;
use crate::db::{
    Backend, BackendConnection, BackendRow, BackendRows, BackendTransaction, Column, Connection,
    ConnectionMethods, RawQueryResult, Transaction,
};
use crate::debug;
use crate::migrations::adb::{AColumn, ARef, ATable, Operation, TypeIdentifier, ADB};
use crate::query;
use crate::query::{BoolExpr, Order};
use crate::{Error, Result, SqlType, SqlVal, SqlValRef};
>>>>>>> 820df4ac

#[cfg(feature = "datetime")]
const SQLITE_DT_FORMAT: &str = "%Y-%m-%d %H:%M:%S";

/// The name of the sqlite backend.
pub const BACKEND_NAME: &str = "sqlite";

#[cfg(feature = "log")]
fn log_callback(error_code: std::ffi::c_int, message: &str) {
    match error_code {
        rusqlite::ffi::SQLITE_NOTICE => {
            #[cfg(feature = "debug")]
            log::trace!("{}", message)
        }
        rusqlite::ffi::SQLITE_OK
        | rusqlite::ffi::SQLITE_DONE
        | rusqlite::ffi::SQLITE_NOTICE_RECOVER_WAL
        | rusqlite::ffi::SQLITE_NOTICE_RECOVER_ROLLBACK => log::info!("{}", message),
        rusqlite::ffi::SQLITE_WARNING | rusqlite::ffi::SQLITE_WARNING_AUTOINDEX => {
            log::warn!("{}", message)
        }
        _ => log::error!("{error_code} {}", message),
    }
}

<<<<<<< HEAD
/// SQLite [Backend][crate::db::Backend] implementation.
#[derive(Debug, Default, Clone)]
pub struct SQLiteBackend {}
=======
/// SQLite [`Backend`] implementation.
#[derive(Debug, Default)]
pub struct SQLiteBackend;
>>>>>>> 820df4ac
impl SQLiteBackend {
    pub fn new() -> SQLiteBackend {
        SQLiteBackend {}
    }
}
impl SQLiteBackend {
    fn connect(&self, path: &str) -> Result<SQLiteConnection> {
        let connection = SQLiteConnection::open(Path::new(path))?;
        connection.execute("PRAGMA foreign_keys = ON")?;
        Ok(connection)
    }
}
impl Backend for SQLiteBackend {
    fn name(&self) -> &'static str {
        BACKEND_NAME
    }

    fn create_migration_sql(&self, current: &ADB, ops: Vec<Operation>) -> Result<String> {
        let mut current: ADB = (*current).clone();
        Ok(ops
            .into_iter()
            .map(|o| {
                let sql = sql_for_op(&mut current, &o);
                current.transform_with(o);
                sql
            })
            .collect::<Result<Vec<String>>>()?
            .join("\n"))
    }

    fn connect(&self, path: &str) -> Result<Connection> {
        Ok(Connection {
            conn: Box::new(self.connect(path)?),
        })
    }
}

/// SQLite database connection.
#[derive(Debug)]
pub struct SQLiteConnection {
    conn: rusqlite::Connection,
}
impl SQLiteConnection {
    fn open(path: impl AsRef<Path>) -> Result<Self> {
        #[cfg(feature = "log")]
        static INIT_SQLITE_LOGGING: Once = Once::new();

        #[cfg(feature = "log")]
        INIT_SQLITE_LOGGING.call_once(|| {
            _ = unsafe { rusqlite::trace::config_log(Some(log_callback)) };
        });

        rusqlite::Connection::open(path)
            .map(|conn| SQLiteConnection { conn })
            .map_err(|e| e.into())
    }

    // For use with connection_method_wrapper macro
    #[allow(clippy::unnecessary_wraps)]
    fn wrapped_connection_methods(&self) -> Result<&rusqlite::Connection> {
        Ok(&self.conn)
    }
}
impl ConnectionMethods for SQLiteConnection {
    fn execute(&self, sql: &str) -> Result<()> {
        ConnectionMethods::execute(self.wrapped_connection_methods()?, sql)
    }
    fn query<'a, 'c>(
        &'c self,
        table: &str,
        columns: &[Column],
        expr: Option<BoolExpr>,
        limit: Option<i32>,
        offset: Option<i32>,
        sort: Option<&[crate::query::Order]>,
    ) -> Result<RawQueryResult<'c>> {
        self.wrapped_connection_methods()?
            .query(table, columns, expr, limit, offset, sort)
    }
    fn insert_returning_pk(
        &self,
        table: &str,
        columns: &[Column],
        pkcol: &Column,
        values: &[SqlValRef<'_>],
    ) -> Result<SqlVal> {
        self.wrapped_connection_methods()?
            .insert_returning_pk(table, columns, pkcol, values)
    }
    fn insert_only(&self, table: &str, columns: &[Column], values: &[SqlValRef<'_>]) -> Result<()> {
        self.wrapped_connection_methods()?
            .insert_only(table, columns, values)
    }
    fn insert_or_replace(
        &self,
        table: &str,
        columns: &[Column],
        pkcol: &Column,
        values: &[SqlValRef<'_>],
    ) -> Result<()> {
        self.wrapped_connection_methods()?
            .insert_or_replace(table, columns, pkcol, values)
    }
    fn update(
        &self,
        table: &str,
        pkcol: Column,
        pk: SqlValRef<'_>,
        columns: &[Column],
        values: &[SqlValRef<'_>],
    ) -> Result<()> {
        self.wrapped_connection_methods()?
            .update(table, pkcol, pk, columns, values)
    }
    fn delete(&self, table: &str, pkcol: &'static str, pk: SqlVal) -> Result<()> {
        self.wrapped_connection_methods()?.delete(table, pkcol, pk)
    }
    fn delete_where(&self, table: &str, expr: BoolExpr) -> Result<usize> {
        self.wrapped_connection_methods()?.delete_where(table, expr)
    }
    fn has_table(&self, table: &str) -> Result<bool> {
        self.wrapped_connection_methods()?.has_table(table)
    }
}

impl BackendConnection for SQLiteConnection {
    fn transaction(&mut self) -> Result<Transaction<'_>> {
        let trans: rusqlite::Transaction<'_> = self.conn.transaction()?;
        let trans = Box::new(SqliteTransaction::new(trans));
        Ok(Transaction::new(trans))
    }
    fn backend(&self) -> Box<dyn Backend> {
        Box::new(SQLiteBackend {})
    }
    fn backend_name(&self) -> &'static str {
        BACKEND_NAME
    }
    fn is_closed(&self) -> bool {
        false
    }
}

impl ConnectionMethods for rusqlite::Connection {
    fn execute(&self, sql: &str) -> Result<()> {
        if cfg!(feature = "log") {
            debug!("execute sql {}", sql);
        }
        self.execute_batch(sql.as_ref())?;
        Ok(())
    }

    fn query<'c>(
        &'c self,
        table: &str,
        columns: &[Column],
        expr: Option<BoolExpr>,
        limit: Option<i32>,
        offset: Option<i32>,
        order: Option<&[Order]>,
    ) -> Result<RawQueryResult<'c>> {
        let mut sqlquery = String::new();
        helper::sql_select(columns, table, &mut sqlquery);
        let mut values: Vec<SqlVal> = Vec::new();
        if let Some(expr) = expr {
            sqlquery.write_str(" WHERE ").unwrap();
            sql_for_expr(
                query::Expr::Condition(Box::new(expr)),
                &mut values,
                &mut SQLitePlaceholderSource::new(),
                &mut sqlquery,
            );
        }

        if let Some(order) = order {
            helper::sql_order(order, &mut sqlquery)
        }

        if let Some(limit) = limit {
            helper::sql_limit(limit, &mut sqlquery)
        }

        if let Some(offset) = offset {
            if limit.is_none() {
                // Sqlite only supports offset in conjunction with
                // limit, so add a max limit if we don't have one
                // already.
                helper::sql_limit(i32::MAX, &mut sqlquery)
            }
            helper::sql_offset(offset, &mut sqlquery)
        }

        debug!("query sql {}", sqlquery);
        #[cfg(feature = "debug")]
        debug!("values {:?}", values);

        let stmt = self.prepare(&sqlquery)?;
        let adapter = QueryAdapter::new(stmt, rusqlite::params_from_iter(values))?;
        Ok(Box::new(adapter))
    }
    fn insert_returning_pk(
        &self,
        table: &str,
        columns: &[Column],
        pkcol: &Column,
        values: &[SqlValRef<'_>],
    ) -> Result<SqlVal> {
        let mut sql = String::new();
        helper::sql_insert_with_placeholders(
            table,
            columns,
            &mut SQLitePlaceholderSource::new(),
            &mut sql,
        );
        if cfg!(feature = "log") {
            debug!("insert sql {}", sql);
            #[cfg(feature = "debug")]
            debug!("values {:?}", values);
        }
        self.execute(&sql, rusqlite::params_from_iter(values))?;
        let pk: SqlVal = self.query_row_and_then(
            &format!(
                "SELECT {} FROM {} WHERE ROWID = last_insert_rowid()",
                pkcol.name(),
                table
            ),
            [],
            |row| sql_val_from_rusqlite(row.get_ref_unwrap(0), pkcol),
        )?;
        Ok(pk)
    }
    fn insert_only(&self, table: &str, columns: &[Column], values: &[SqlValRef<'_>]) -> Result<()> {
        let mut sql = String::new();
        helper::sql_insert_with_placeholders(
            table,
            columns,
            &mut SQLitePlaceholderSource::new(),
            &mut sql,
        );
        if cfg!(feature = "log") {
            debug!("insert sql {}", sql);
            #[cfg(feature = "debug")]
            debug!("values {:?}", values);
        }
        self.execute(&sql, rusqlite::params_from_iter(values))?;
        Ok(())
    }
    fn insert_or_replace(
        &self,
        table: &str,
        columns: &[Column],
        pkcol: &Column,
        values: &[SqlValRef],
    ) -> Result<()> {
        let mut sql = String::new();
        sql_insert_or_update(table, columns, pkcol, &mut sql);
        self.execute(&sql, rusqlite::params_from_iter(values))?;
        Ok(())
    }
    fn update(
        &self,
        table: &str,
        pkcol: Column,
        pk: SqlValRef,
        columns: &[Column],
        values: &[SqlValRef<'_>],
    ) -> Result<()> {
        let mut sql = String::new();
        helper::sql_update_with_placeholders(
            table,
            pkcol,
            columns,
            &mut SQLitePlaceholderSource::new(),
            &mut sql,
        );
        let placeholder_values = [values, &[pk]].concat();
        if cfg!(feature = "log") {
            debug!("update sql {}", sql);
            #[cfg(feature = "debug")]
            debug!("placeholders {:?}", placeholder_values);
        }
        self.execute(&sql, rusqlite::params_from_iter(placeholder_values))?;
        Ok(())
    }
    fn delete_where(&self, table: &str, expr: BoolExpr) -> Result<usize> {
        let mut sql = String::new();
        let mut values: Vec<SqlVal> = Vec::new();
        write!(
            &mut sql,
            "DELETE FROM {} WHERE ",
            helper::quote_reserved_word(table)
        )
        .unwrap();
        sql_for_expr(
            query::Expr::Condition(Box::new(expr)),
            &mut values,
            &mut SQLitePlaceholderSource::new(),
            &mut sql,
        );
        if cfg!(feature = "log") {
            debug!("delete where sql {}", sql);
            #[cfg(feature = "debug")]
            debug!("placeholders {:?}", values);
        }
        let cnt = self.execute(&sql, rusqlite::params_from_iter(values))?;
        Ok(cnt)
    }
    fn has_table(&self, table: &str) -> Result<bool> {
        let mut stmt =
            self.prepare("SELECT name FROM sqlite_master WHERE type='table' AND name=?;")?;
        let mut rows = stmt.query([table])?;
        Ok(rows.next()?.is_some())
    }
}

#[derive(Debug)]
struct SqliteTransaction<'c> {
    trans: Option<rusqlite::Transaction<'c>>,
}
impl<'c> SqliteTransaction<'c> {
    fn new(trans: rusqlite::Transaction<'c>) -> Self {
        SqliteTransaction { trans: Some(trans) }
    }
    fn get(&self) -> Result<&rusqlite::Transaction<'c>> {
        match &self.trans {
            None => Err(Self::already_consumed()),
            Some(trans) => Ok(trans),
        }
    }
    fn wrapped_connection_methods(&self) -> Result<&rusqlite::Connection> {
        Ok(self.get()?.deref())
    }
    fn already_consumed() -> Error {
        Error::Internal("transaction has already been consumed".to_string())
    }
}
impl ConnectionMethods for SqliteTransaction<'_> {
    fn execute(&self, sql: &str) -> Result<()> {
        ConnectionMethods::execute(self.wrapped_connection_methods()?, sql)
    }
    fn query<'c>(
        &'c self,
        table: &str,
        columns: &[Column],
        expr: Option<BoolExpr>,
        limit: Option<i32>,
        offset: Option<i32>,
        sort: Option<&[crate::query::Order]>,
    ) -> Result<RawQueryResult<'c>> {
        self.wrapped_connection_methods()?
            .query(table, columns, expr, limit, offset, sort)
    }
    fn insert_returning_pk(
        &self,
        table: &str,
        columns: &[Column],
        pkcol: &Column,
        values: &[SqlValRef<'_>],
    ) -> Result<SqlVal> {
        self.wrapped_connection_methods()?
            .insert_returning_pk(table, columns, pkcol, values)
    }
    fn insert_only(&self, table: &str, columns: &[Column], values: &[SqlValRef<'_>]) -> Result<()> {
        self.wrapped_connection_methods()?
            .insert_only(table, columns, values)
    }
    fn insert_or_replace(
        &self,
        table: &str,
        columns: &[Column],
        pkcol: &Column,
        values: &[SqlValRef<'_>],
    ) -> Result<()> {
        self.wrapped_connection_methods()?
            .insert_or_replace(table, columns, pkcol, values)
    }
    fn update(
        &self,
        table: &str,
        pkcol: Column,
        pk: SqlValRef<'_>,
        columns: &[Column],
        values: &[SqlValRef<'_>],
    ) -> Result<()> {
        self.wrapped_connection_methods()?
            .update(table, pkcol, pk, columns, values)
    }
    fn delete(&self, table: &str, pkcol: &'static str, pk: SqlVal) -> Result<()> {
        self.wrapped_connection_methods()?.delete(table, pkcol, pk)
    }
    fn delete_where(&self, table: &str, expr: BoolExpr) -> Result<usize> {
        self.wrapped_connection_methods()?.delete_where(table, expr)
    }
    fn has_table(&self, table: &str) -> Result<bool> {
        self.wrapped_connection_methods()?.has_table(table)
    }
}

impl<'c> BackendTransaction<'c> for SqliteTransaction<'c> {
    fn commit(&mut self) -> Result<()> {
        match self.trans.take() {
            None => Err(Self::already_consumed()),
            Some(trans) => Ok(trans.commit()?),
        }
    }
    fn rollback(&mut self) -> Result<()> {
        match self.trans.take() {
            None => Err(Self::already_consumed()),
            Some(trans) => Ok(trans.rollback()?),
        }
    }
    // Workaround for https://github.com/rust-lang/rfcs/issues/2765
    fn connection_methods(&self) -> &dyn ConnectionMethods {
        self
    }
    fn connection_methods_mut(&mut self) -> &mut dyn ConnectionMethods {
        self
    }
}

impl rusqlite::ToSql for SqlVal {
    fn to_sql(&self) -> rusqlite::Result<rusqlite::types::ToSqlOutput<'_>> {
        Ok(sqlvalref_to_sqlite(&self.as_ref()))
    }
}

impl<'a> rusqlite::ToSql for SqlValRef<'a> {
    fn to_sql<'b>(&'b self) -> rusqlite::Result<rusqlite::types::ToSqlOutput<'a>> {
        Ok(sqlvalref_to_sqlite(self))
    }
}

fn sqlvalref_to_sqlite<'a>(valref: &SqlValRef<'a>) -> rusqlite::types::ToSqlOutput<'a> {
    use rusqlite::types::{ToSqlOutput::Borrowed, ToSqlOutput::Owned, Value, ValueRef};
    use SqlValRef::*;
    match valref {
        Bool(b) => Owned(Value::Integer(*b as i64)),
        Int(i) => Owned(Value::Integer(*i as i64)),
        BigInt(i) => Owned(Value::Integer(*i)),
        Real(r) => Owned(Value::Real(*r)),
        Text(t) => Borrowed(ValueRef::Text(t.as_bytes())),
        Blob(b) => Borrowed(ValueRef::Blob(b)),
        #[cfg(feature = "json")]
        Json(v) => serde_json::to_string(v)
            .map(rusqlite::types::ToSqlOutput::from)
            .unwrap(),
        #[cfg(feature = "datetime")]
        Timestamp(dt) => {
            let f = dt.format(SQLITE_DT_FORMAT);
            Owned(Value::Text(f.to_string()))
        }
        Null => Owned(Value::Null),
        Custom(_) => panic!("Custom types not supported in sqlite"),
    }
}

#[pin_project]
// Debug can not be derived because rusqlite::Rows doesn't implement it.
struct QueryAdapterInner<'a> {
    stmt: rusqlite::Statement<'a>,
    // will always be Some when the constructor has finished. We use an option only to get the
    // stmt in place before we can reference it.
    rows: Option<rusqlite::Rows<'a>>,
}

impl<'a> QueryAdapterInner<'a> {
    fn new(stmt: rusqlite::Statement<'a>, params: impl rusqlite::Params) -> Result<Pin<Box<Self>>> {
        let mut q = Box::pin(QueryAdapterInner { stmt, rows: None });
        unsafe {
            //Soundness: we pin a QueryAdapterInner value containing
            //  both the stmt and the rows referencing the statement
            //  together. It is not possible to drop/move the stmt without
            //  bringing the referencing rows along with it.
            let q_ref = Pin::get_unchecked_mut(Pin::as_mut(&mut q));
            let stmt_ref: *mut rusqlite::Statement<'a> = &mut q_ref.stmt;
            q_ref.rows = Some((*stmt_ref).query(params)?)
        }
        Ok(q)
    }

    fn next<'b>(self: Pin<&'b mut Self>) -> Result<Option<&'b rusqlite::Row<'b>>> {
        let this = self.project();
        let rows: &mut rusqlite::Rows<'a> = this.rows.as_mut().unwrap();
        Ok(rows.next()?)
    }

    fn current(self: Pin<&Self>) -> Option<&rusqlite::Row> {
        let this = self.project_ref();
        this.rows.as_ref().unwrap().get()
    }
}

// Debug can not be derived because QueryAdapterInner above doesn't implement it.
struct QueryAdapter<'a> {
    inner: Pin<Box<QueryAdapterInner<'a>>>,
}
impl<'a> QueryAdapter<'a> {
    fn new(stmt: rusqlite::Statement<'a>, params: impl rusqlite::Params) -> Result<Self> {
        Ok(QueryAdapter {
            inner: QueryAdapterInner::new(stmt, params)?,
        })
    }
}

impl<'a> BackendRows for QueryAdapter<'a> {
    fn next<'b>(&'b mut self) -> Result<Option<&'b (dyn BackendRow + 'b)>> {
        Ok(self
            .inner
            .as_mut()
            .next()?
            .map(|row| row as &dyn BackendRow))
    }
    fn current<'b>(&'b self) -> Option<&'b (dyn BackendRow + 'b)> {
        self.inner
            .as_ref()
            .current()
            .map(|row| row as &dyn BackendRow)
    }
}

impl BackendRow for rusqlite::Row<'_> {
    fn get(&self, idx: usize, ty: SqlType) -> Result<SqlValRef> {
        sql_valref_from_rusqlite(self.get_ref(idx)?, &ty)
    }
    fn len(&self) -> usize {
        self.as_ref().column_count()
    }
}

fn sql_for_expr<W>(
    expr: query::Expr,
    values: &mut Vec<SqlVal>,
    pls: &mut SQLitePlaceholderSource,
    w: &mut W,
) where
    W: Write,
{
    helper::sql_for_expr(expr, sql_for_expr, values, pls, w)
}

fn sql_val_from_rusqlite(val: rusqlite::types::ValueRef, col: &Column) -> Result<SqlVal> {
    sql_valref_from_rusqlite(val, col.ty()).map(|v| v.into())
}

fn sql_valref_from_rusqlite<'a>(
    val: rusqlite::types::ValueRef<'a>,
    ty: &SqlType,
) -> Result<SqlValRef<'a>> {
    if matches!(val, rusqlite::types::ValueRef::Null) {
        return Ok(SqlValRef::Null);
    }
    Ok(match ty {
        SqlType::Bool => SqlValRef::Bool(val.as_i64()? != 0),
        SqlType::Int => SqlValRef::Int(val.as_i64()? as i32),
        SqlType::BigInt => SqlValRef::BigInt(val.as_i64()?),
        SqlType::Real => SqlValRef::Real(val.as_f64()?),
        SqlType::Text => SqlValRef::Text(val.as_str()?),
        #[cfg(feature = "json")]
        SqlType::Json => SqlValRef::Json(serde_json::from_str(val.as_str()?)?),
        #[cfg(feature = "datetime")]
        SqlType::Timestamp => SqlValRef::Timestamp(NaiveDateTime::parse_from_str(
            val.as_str()?,
            SQLITE_DT_FORMAT,
        )?),
        SqlType::Blob => SqlValRef::Blob(val.as_blob()?),
        SqlType::Custom(v) => return Err(Error::IncompatibleCustomT(v.clone(), BACKEND_NAME)),
    })
}

fn sql_for_op(current: &mut ADB, op: &Operation) -> Result<String> {
    match op {
        Operation::AddTable(table) => Ok(create_table(table, false)),
        Operation::AddTableConstraints(_table) => Ok("".to_owned()),
        Operation::AddTableIfNotExists(table) => Ok(create_table(table, true)),
        Operation::RemoveTable(name) => Ok(drop_table(name)),
        Operation::AddColumn(tbl, col) => add_column(tbl, col),
        Operation::RemoveColumn(tbl, name) => Ok(remove_column(current, tbl, name)),
        Operation::ChangeColumn(tbl, old, new) => Ok(change_column(current, tbl, old, Some(new))),
    }
}

fn create_table(table: &ATable, allow_exists: bool) -> String {
    let coldefs = table
        .columns
        .iter()
        .map(define_column)
        .collect::<Vec<String>>()
        .join(",\n");
    let modifier = if allow_exists { "IF NOT EXISTS " } else { "" };
    let mut constraints = create_table_constraints(table);
    if !constraints.is_empty() {
        constraints = ",\n".to_owned() + &constraints;
    }
    format!(
        "CREATE TABLE {}{} (\n{}{}\n);",
        modifier, table.name, coldefs, constraints
    )
}

fn create_table_constraints(table: &ATable) -> String {
    table
        .columns
        .iter()
        .filter(|column| column.reference().is_some())
        .map(define_constraint)
        .collect::<Vec<String>>()
        .join("\n")
}

fn define_column(col: &AColumn) -> String {
    let mut constraints: Vec<String> = Vec::new();
    if !col.nullable() {
        constraints.push("NOT NULL".to_string());
    }
    if col.is_pk() {
        constraints.push("PRIMARY KEY".to_string());
    }
    if col.is_auto() && !col.is_pk() {
        // integer primary key is automatically an alias for ROWID,
        // and we only allow auto on integer types
        constraints.push("AUTOINCREMENT".to_string());
    }
    if col.unique() {
        constraints.push("UNIQUE".to_string());
    }
    format!(
        "{} {} {}",
        helper::quote_reserved_word(col.name()),
        col_sqltype(col),
        constraints.join(" ")
    )
}

fn define_constraint(column: &AColumn) -> String {
    let reference = column
        .reference()
        .as_ref()
        .expect("must have a references value");
    match reference {
        ARef::Literal(literal) => {
            format!(
                "FOREIGN KEY ({}) REFERENCES {}({})",
                helper::quote_reserved_word(column.name()),
                helper::quote_reserved_word(literal.table_name()),
                helper::quote_reserved_word(literal.column_name()),
            )
        }
        _ => panic!(),
    }
}

fn col_sqltype(col: &AColumn) -> Cow<str> {
    match col.typeid() {
        Ok(TypeIdentifier::Ty(ty)) => Cow::Borrowed(sqltype(&ty)),
        Ok(TypeIdentifier::Name(name)) => Cow::Owned(name),
        // sqlite doesn't actually require that the column type be
        // specified
        Err(_) => Cow::Borrowed(""),
    }
}

fn sqltype(ty: &SqlType) -> &'static str {
    match ty {
        SqlType::Bool => "INTEGER",
        SqlType::Int => "INTEGER",
        SqlType::BigInt => "INTEGER",
        SqlType::Real => "REAL",
        SqlType::Text => "TEXT",
        SqlType::Blob => "BLOB",
        #[cfg(feature = "json")]
        SqlType::Json => "TEXT",
        #[cfg(feature = "datetime")]
        SqlType::Timestamp => "TEXT",
        SqlType::Custom(_) => panic!("Custom types not supported by sqlite backend"),
    }
}

fn drop_table(name: &str) -> String {
    format!("DROP TABLE {};", helper::quote_reserved_word(name))
}

fn add_column(tbl_name: &str, col: &AColumn) -> Result<String> {
    let default: SqlVal = helper::column_default(col)?;
    Ok(format!(
        "ALTER TABLE {} ADD COLUMN {} DEFAULT {};",
        helper::quote_reserved_word(tbl_name),
        define_column(col),
        helper::sql_literal_value(default)?
    ))
}

fn remove_column(current: &mut ADB, tbl_name: &str, name: &str) -> String {
    let old = current
        .get_table(tbl_name)
        .and_then(|table| table.column(name))
        .cloned();
    match old {
        Some(col) => change_column(current, tbl_name, &col, None),
        None => {
            crate::warn!(
                "Cannot remove column {} that does not exist from table {}",
                name,
                tbl_name
            );
            "".to_string()
        }
    }
}

fn copy_table(old: &ATable, new: &ATable) -> String {
    let column_names = new
        .columns
        .iter()
        .map(|col| helper::quote_reserved_word(col.name()))
        .collect::<Vec<Cow<str>>>()
        .join(", ");
    format!(
        "INSERT INTO {} SELECT {} FROM {};",
        helper::quote_reserved_word(&new.name),
        column_names,
        helper::quote_reserved_word(&old.name)
    )
}

fn tmp_table_name(name: &str) -> String {
    format!("{name}__butane_tmp")
}

fn change_column(
    current: &mut ADB,
    tbl_name: &str,
    old: &AColumn,
    new: Option<&AColumn>,
) -> String {
    let table = current.get_table(tbl_name);
    if table.is_none() {
        crate::warn!(
            "Cannot alter column {} from table {} that does not exist",
            &old.name(),
            tbl_name
        );
        return "".to_string();
    }
    let old_table = table.unwrap();
    let mut new_table = old_table.clone();
    new_table.name = tmp_table_name(&new_table.name);
    match new {
        Some(col) => new_table.replace_column(col.clone()),
        None => new_table.remove_column(old.name()),
    }
    let stmts: [&str; 4] = [
        &create_table(&new_table, false),
        &copy_table(old_table, &new_table),
        &drop_table(&old_table.name),
        &format!(
            "ALTER TABLE {} RENAME TO {};",
            helper::quote_reserved_word(&new_table.name),
            helper::quote_reserved_word(tbl_name)
        ),
    ];
    let result = stmts.join("\n");
    new_table.name.clone_from(&old_table.name);
    current.replace_table(new_table);
    result
}

pub fn sql_insert_or_update(table: &str, columns: &[Column], pkcol: &Column, w: &mut impl Write) {
    write!(w, "INSERT ").unwrap();
    write!(w, "INTO {} (", helper::quote_reserved_word(table)).unwrap();
    helper::list_columns(columns, w);
    write!(w, ") VALUES (").unwrap();
    columns.iter().fold("", |sep, _| {
        write!(w, "{sep}?").unwrap();
        ", "
    });
    write!(w, ")").unwrap();
    write!(w, " ON CONFLICT ({}) DO ", pkcol.name()).unwrap();
    if columns.len() > 1 {
        write!(w, "UPDATE SET (").unwrap();
        helper::list_columns(columns, w);
        write!(w, ") = (").unwrap();
        columns.iter().fold("", |sep, c| {
            write!(
                w,
                "{}excluded.{}",
                sep,
                helper::quote_reserved_word(c.name())
            )
            .unwrap();
            ", "
        });
        write!(w, ")").unwrap();
    } else {
        // If the pk is the only column and it already exists, then there's nothing to update.
        write!(w, "NOTHING").unwrap();
    }
}

#[derive(Debug)]
struct SQLitePlaceholderSource;
impl SQLitePlaceholderSource {
    fn new() -> Self {
        SQLitePlaceholderSource {}
    }
}
impl helper::PlaceholderSource for SQLitePlaceholderSource {
    fn next_placeholder(&mut self) -> Cow<str> {
        // sqlite placeholder is always a question mark.
        Cow::Borrowed("?")
    }
}<|MERGE_RESOLUTION|>--- conflicted
+++ resolved
@@ -7,42 +7,18 @@
 #[cfg(feature = "log")]
 use std::sync::Once;
 
-<<<<<<< HEAD
 use super::sync::{
     Backend, BackendConnection, BackendTransaction, Connection, ConnectionMethods, Transaction,
 };
 use super::{helper, BackendRow, Column, RawQueryResult};
 use crate::db::connmethods::BackendRows;
-use crate::migrations::adb::{AColumn, ATable, Operation, TypeIdentifier, ADB};
+use crate::migrations::adb::{AColumn, ARef, ATable, Operation, TypeIdentifier, ADB};
 use crate::query::{BoolExpr, Order};
 use crate::{debug, query, Error, Result, SqlType, SqlVal, SqlValRef};
-=======
->>>>>>> 820df4ac
 #[cfg(feature = "datetime")]
 use chrono::naive::NaiveDateTime;
 use fallible_streaming_iterator::FallibleStreamingIterator;
 use pin_project::pin_project;
-<<<<<<< HEAD
-use std::borrow::Cow;
-use std::fmt::Write;
-use std::ops::Deref;
-use std::path::Path;
-use std::pin::Pin;
-=======
-
-use super::helper;
-use crate::connection_method_wrapper;
-use crate::db::{
-    Backend, BackendConnection, BackendRow, BackendRows, BackendTransaction, Column, Connection,
-    ConnectionMethods, RawQueryResult, Transaction,
-};
-use crate::debug;
-use crate::migrations::adb::{AColumn, ARef, ATable, Operation, TypeIdentifier, ADB};
-use crate::query;
-use crate::query::{BoolExpr, Order};
-use crate::{Error, Result, SqlType, SqlVal, SqlValRef};
->>>>>>> 820df4ac
-
 #[cfg(feature = "datetime")]
 const SQLITE_DT_FORMAT: &str = "%Y-%m-%d %H:%M:%S";
 
@@ -67,15 +43,9 @@
     }
 }
 
-<<<<<<< HEAD
-/// SQLite [Backend][crate::db::Backend] implementation.
+/// SQLite [`Backend`][crate::db::Backend] implementation.
 #[derive(Debug, Default, Clone)]
 pub struct SQLiteBackend {}
-=======
-/// SQLite [`Backend`] implementation.
-#[derive(Debug, Default)]
-pub struct SQLiteBackend;
->>>>>>> 820df4ac
 impl SQLiteBackend {
     pub fn new() -> SQLiteBackend {
         SQLiteBackend {}
