--- conflicted
+++ resolved
@@ -306,7 +306,6 @@
         offset: Option<i32>,
         order: Option<&[Order]>,
     ) -> Result<RawQueryResult<'a>> {
-<<<<<<< HEAD
         rs_conn_query(
             self.lock()?.deref(),
             table,
@@ -316,46 +315,6 @@
             offset,
             order,
         )
-=======
-        let mut sqlquery = String::new();
-        helper::sql_select(columns, table, &mut sqlquery);
-        let mut values: Vec<SqlVal> = Vec::new();
-        if let Some(expr) = expr {
-            sqlquery.write_str(" WHERE ").unwrap();
-            sql_for_expr(
-                query::Expr::Condition(Box::new(expr)),
-                &mut values,
-                &mut SQLitePlaceholderSource::new(),
-                &mut sqlquery,
-            );
-        }
-
-        if let Some(order) = order {
-            helper::sql_order(order, &mut sqlquery)
-        }
-
-        if let Some(limit) = limit {
-            helper::sql_limit(limit, &mut sqlquery)
-        }
-
-        if let Some(offset) = offset {
-            if limit.is_none() {
-                // Sqlite only supports offset in conjunction with
-                // limit, so add a max limit if we don't have one
-                // already.
-                helper::sql_limit(i32::MAX, &mut sqlquery)
-            }
-            helper::sql_offset(offset, &mut sqlquery)
-        }
-
-        debug!("query sql {}", sqlquery);
-        #[cfg(feature = "debug")]
-        debug!("values {:?}", values);
-
-        let stmt = self.prepare(&sqlquery)?;
-        let adapter = QueryAdapter::new(stmt, rusqlite::params_from_iter(values))?;
-        Ok(Box::new(adapter))
->>>>>>> 87bfa016
     }
     fn insert_returning_pk(
         &self,
@@ -364,52 +323,10 @@
         pkcol: &Column,
         values: &[SqlValRef<'_>],
     ) -> Result<SqlVal> {
-<<<<<<< HEAD
         rs_conn_insert_returning_pk(self.lock()?.deref(), table, columns, pkcol, values)
     }
     fn insert_only(&self, table: &str, columns: &[Column], values: &[SqlValRef<'_>]) -> Result<()> {
         rs_conn_insert_only(self.lock()?.deref(), table, columns, values)
-=======
-        let mut sql = String::new();
-        helper::sql_insert_with_placeholders(
-            table,
-            columns,
-            &mut SQLitePlaceholderSource::new(),
-            &mut sql,
-        );
-        if cfg!(feature = "log") {
-            debug!("insert sql {}", sql);
-            #[cfg(feature = "debug")]
-            debug!("values {:?}", values);
-        }
-        self.execute(&sql, rusqlite::params_from_iter(values))?;
-        let pk: SqlVal = self.query_row_and_then(
-            &format!(
-                "SELECT {} FROM {} WHERE ROWID = last_insert_rowid()",
-                pkcol.name(),
-                table
-            ),
-            [],
-            |row| sql_val_from_rusqlite(row.get_ref_unwrap(0), pkcol),
-        )?;
-        Ok(pk)
-    }
-    fn insert_only(&self, table: &str, columns: &[Column], values: &[SqlValRef<'_>]) -> Result<()> {
-        let mut sql = String::new();
-        helper::sql_insert_with_placeholders(
-            table,
-            columns,
-            &mut SQLitePlaceholderSource::new(),
-            &mut sql,
-        );
-        if cfg!(feature = "log") {
-            debug!("insert sql {}", sql);
-            #[cfg(feature = "debug")]
-            debug!("values {:?}", values);
-        }
-        self.execute(&sql, rusqlite::params_from_iter(values))?;
-        Ok(())
->>>>>>> 87bfa016
     }
     fn insert_or_replace(
         &self,
@@ -418,14 +335,7 @@
         pkcol: &Column,
         values: &[SqlValRef],
     ) -> Result<()> {
-<<<<<<< HEAD
         rs_conn_insert_or_replace(self.lock()?.deref(), table, columns, pkcol, values)
-=======
-        let mut sql = String::new();
-        sql_insert_or_update(table, columns, pkcol, &mut sql);
-        self.execute(&sql, rusqlite::params_from_iter(values))?;
-        Ok(())
->>>>>>> 87bfa016
     }
     fn update(
         &self,
@@ -435,52 +345,10 @@
         columns: &[Column],
         values: &[SqlValRef<'_>],
     ) -> Result<()> {
-<<<<<<< HEAD
         rs_conn_update(self.lock()?.deref(), table, pkcol, pk, columns, values)
     }
     fn delete_where(&self, table: &str, expr: BoolExpr) -> Result<usize> {
         rs_conn_delete_where(self.lock()?.deref(), table, expr)
-=======
-        let mut sql = String::new();
-        helper::sql_update_with_placeholders(
-            table,
-            pkcol,
-            columns,
-            &mut SQLitePlaceholderSource::new(),
-            &mut sql,
-        );
-        let placeholder_values = [values, &[pk]].concat();
-        if cfg!(feature = "log") {
-            debug!("update sql {}", sql);
-            #[cfg(feature = "debug")]
-            debug!("placeholders {:?}", placeholder_values);
-        }
-        self.execute(&sql, rusqlite::params_from_iter(placeholder_values))?;
-        Ok(())
-    }
-    fn delete_where(&self, table: &str, expr: BoolExpr) -> Result<usize> {
-        let mut sql = String::new();
-        let mut values: Vec<SqlVal> = Vec::new();
-        write!(
-            &mut sql,
-            "DELETE FROM {} WHERE ",
-            helper::quote_reserved_word(table)
-        )
-        .unwrap();
-        sql_for_expr(
-            query::Expr::Condition(Box::new(expr)),
-            &mut values,
-            &mut SQLitePlaceholderSource::new(),
-            &mut sql,
-        );
-        if cfg!(feature = "log") {
-            debug!("delete where sql {}", sql);
-            #[cfg(feature = "debug")]
-            debug!("placeholders {:?}", values);
-        }
-        let cnt = self.execute(&sql, rusqlite::params_from_iter(values))?;
-        Ok(cnt)
->>>>>>> 87bfa016
     }
     fn has_table(&self, table: &str) -> Result<bool> {
         rs_conn_has_table(&self.lock()?.deref(), table)
