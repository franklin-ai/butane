use super::adb::{ATable, DeferredSqlType, TypeKey, ADB};
use super::ButaneMigration;
use crate::db::ConnectionMethods;
use crate::query::{BoolExpr, Expr};
use crate::{db, sqlval::ToSql, DataObject, DataResult, Error, Result};
use std::borrow::Cow;
use std::cmp::PartialEq;
use std::fmt::Debug;

/// Type representing a database migration. A migration describes how
/// to bring the database from state A to state B. In general, the
/// methods on this type are persistent -- they read from and write to
/// the filesystem.
///
/// A Migration cannot be constructed directly, only retrieved from
/// [Migrations][crate::migrations::Migrations].
<<<<<<< HEAD
#[async_trait::async_trait]
pub trait Migration: PartialEq {
=======
pub trait Migration: Debug + PartialEq {
>>>>>>> 490c907d
    /// Retrieves the full abstract database state describing all tables
    fn db(&self) -> Result<ADB>;

    /// Get the name of the migration before this one (if any).
    fn migration_from(&self) -> Result<Option<Cow<str>>>
    where
        Self: Sized;

    /// The name of this migration.
    fn name(&self) -> Cow<str>;

    /// The backend-specific commands to apply this migration.
    fn up_sql(&self, backend_name: &str) -> Result<Option<String>>;

    /// The backend-specific commands to undo this migration.
    fn down_sql(&self, backend_name: &str) -> Result<Option<String>>;

    /// The names of the backends this migration has sql for.
    fn sql_backends(&self) -> Result<Vec<String>>;

    /// Apply the migration to a database connection. The connection
    /// must be for the same type of database as this and the database
    /// must be in the state of the migration prior to this one
    async fn apply(&self, conn: &mut impl db::BackendConnection) -> Result<()> {
        let backend_name = conn.backend_name();
        let tx = conn.transaction().await?;
        let sql = self
            .up_sql(backend_name)?
            .ok_or_else(|| Error::UnknownBackend(backend_name.to_string()))?;
        tx.execute(&sql).await?;
        self.mark_applied(&tx).await?;
        tx.commit().await
    }

    /// Mark the migration as being applied without doing any
    /// work. Use carefully -- the caller must ensure that the
    /// database schema already matches that expected by this
    /// migration.
    async fn mark_applied(&self, conn: &impl db::ConnectionMethods) -> Result<()> {
        conn.insert_only(
            ButaneMigration::TABLE,
            ButaneMigration::COLUMNS,
            &[self.name().as_ref().to_sql_ref()],
        ).await
    }

    /// Un-apply (downgrade) the migration to a database
    /// connection. The connection must be for the same type of
    /// database as this and this must be the latest migration applied
    /// to the database.
    async fn downgrade(&self, conn: &mut impl db::BackendConnection) -> Result<()> {
        let backend_name = conn.backend_name();
        let tx = conn.transaction().await?;
        let sql = self
            .down_sql(backend_name)?
            .ok_or_else(|| Error::UnknownBackend(backend_name.to_string()))?;
        tx.execute(&sql).await?;
        let nameval = self.name().as_ref().to_sql();
        tx.delete_where(
            ButaneMigration::TABLE,
            BoolExpr::Eq(ButaneMigration::PKCOL, Expr::Val(nameval)),
        ).await?;
        tx.commit().await
    }
}

/// A migration which can be modified
pub trait MigrationMut: Migration {
    /// Adds an abstract table to the migration. The table state should
    /// represent the expected state after the migration has been
    /// applied. It is expected that all tables will be added to the
    /// migration in this fashion.
    fn write_table(&mut self, table: &ATable) -> Result<()>;

    /// Delete the table with the given name. Note that simply
    /// deleting a table in code does not work -- it will remain with
    /// its last known schema unless explicitly deleted. See also the
    /// butane cli command `butane delete table <TABLE>`.
    fn delete_table(&mut self, name: &str) -> Result<()>;

    /// Set the backend-specific commands to apply/undo this migration.
    fn add_sql(&mut self, backend_name: &str, up_sql: &str, down_sql: &str) -> Result<()>;

    /// Adds a TypeKey -> SqlType mapping. Only meaningful on the special current migration.
    fn add_type(&mut self, key: TypeKey, sqltype: DeferredSqlType) -> Result<()>;

    /// Set the name of the migration before this one.
    fn set_migration_from(&mut self, prev: Option<String>) -> Result<()>;
}<|MERGE_RESOLUTION|>--- conflicted
+++ resolved
@@ -14,12 +14,8 @@
 ///
 /// A Migration cannot be constructed directly, only retrieved from
 /// [Migrations][crate::migrations::Migrations].
-<<<<<<< HEAD
 #[async_trait::async_trait]
-pub trait Migration: PartialEq {
-=======
 pub trait Migration: Debug + PartialEq {
->>>>>>> 490c907d
     /// Retrieves the full abstract database state describing all tables
     fn db(&self) -> Result<ADB>;
 
