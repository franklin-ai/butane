//! For working with migrations. If using the butane CLI tool, it is
//! not necessary to use these types directly.
use crate::db::BackendRows;
use crate::db::{Column, ConnectionMethods};
use crate::sqlval::{FromSql, SqlValRef, ToSql};
use crate::{db, query, DataObject, DataResult, Error, Result, SqlType};

use fallible_iterator::FallibleIterator;
use std::path::Path;

pub mod adb;
use adb::{AColumn, ATable, DeferredSqlType, Operation, TypeIdentifier, ADB};

mod migration;
pub use migration::{Migration, MigrationMut};

mod fs;

mod fsmigrations;
pub use fsmigrations::{FsMigration, FsMigrations};
mod memmigrations;
use async_trait::async_trait;
pub use memmigrations::{MemMigration, MemMigrations};

/// A collection of migrations.
#[async_trait]
pub trait Migrations {
    type M: Migration;

    /// Gets the migration with the given name, if it exists
    fn get_migration(&self, name: &str) -> Option<Self::M>;

    /// Get the most recent migration (other than `current`) or `None` if
    /// no migrations have been created.
    fn latest(&self) -> Option<Self::M>;

    /// Returns migrations since the given migration.
    fn migrations_since(&self, since: &Self::M) -> Result<Vec<Self::M>> {
        let mut last = self.latest();
        let mut accum: Vec<Self::M> = Vec::new();
        while let Some(m) = last {
            if m != *since {
                last = match m.migration_from()? {
                    None => None,
                    Some(name) => self.get_migration(&name),
                };
                accum.push(m);
                continue;
            }

            return Ok(accum.into_iter().rev().collect());
        }
        Err(Error::MigrationError("Migration not in chain".to_string()))
    }

    /// Returns all migrations
    fn all_migrations(&self) -> Result<Vec<Self::M>> {
        let mut last = self.latest();
        let mut accum: Vec<Self::M> = Vec::new();
        while let Some(m) = last {
            last = match m.migration_from()? {
                None => None,
                Some(name) => self.get_migration(&name),
            };
            accum.push(m);
        }
        Ok(accum.into_iter().rev().collect())
    }

    /// Get migrations which have not yet been applied to the database
    async fn unapplied_migrations(&self, conn: &impl ConnectionMethods) -> Result<Vec<Self::M>> {
        match self.last_applied_migration(conn).await? {
            None => self.all_migrations(),
            Some(m) => self.migrations_since(&m),
        }
    }

    /// Get the last migration that has been applied to the database or None
    /// if no migrations have been applied
<<<<<<< HEAD
    async fn last_applied_migration(
        &self,
        conn: &impl ConnectionMethods,
    ) -> Result<Option<Self::M>> {
        if !conn.has_table(ButaneMigration::TABLE)? {
=======
    async fn last_applied_migration(&self, conn: &impl ConnectionMethods) -> Result<Option<Self::M>> {
        if !conn.has_table(ButaneMigration::TABLE).await? {
>>>>>>> 2b6c1d68
            return Ok(None);
        }
        let migrations: Vec<ButaneMigration> = conn
            .query(
                ButaneMigration::TABLE,
                ButaneMigration::COLUMNS,
                None,
                None,
                None,
                None,
            )
            .await?
            .mapped(ButaneMigration::from_row)
            .collect()?;

        let mut m_opt = self.latest();
        while let Some(m) = m_opt {
            if migrations.contains(&ButaneMigration {
                name: m.name().to_string(),
            }) {
                return Ok(Some(m));
            }
            m_opt = m
                .migration_from()?
                .and_then(|name| self.get_migration(&name))
        }
        Ok(None)
    }
}

#[async_trait]
pub trait MigrationsMut: Migrations
where
    Self::M: MigrationMut,
{
    /// Construct a new, uninitialized migration. You may want to use
    /// `create_migration` instead, which provides higher-level
    /// functionality.
    fn new_migration(&self, name: &str) -> Self::M;

    /// Adds a migration constructed from `new_migration` into the set
    /// of migrations. Should be called after filling in the migration
    /// details. Unnecessary when using `create_migration`.
    fn add_migration(&mut self, m: Self::M) -> Result<()>;

    /// Clears all migrations -- deleting them from this object (and
    /// any storage backing it) and deleting the record of their
    /// existence/application from the database. The database schema
    /// is not modified, nor is any other data removed. Use carefully.
    async fn clear_migrations(&mut self, conn: &impl ConnectionMethods) -> Result<()>;

    /// Get a pseudo-migration representing the current state as
    /// determined by the last build of models. This does not
    /// necessarily match the current state of the database if
    /// migrations have not yet been applied.
    ///
    /// This migration is named "current". It is not a "real" migration
    /// - it should never be applied
    /// - it will never be returned by `latest`, `migrations_since`, `all_migrations` or other similar methods.
    fn current(&mut self) -> &mut Self::M;

    /// Create a migration `from` -> `current` named `name`. From may be None, in which
    /// case the migration is created from an empty database.
    /// Returns true if a migration was created, false if `from` and `current` represent identical states.
    fn create_migration(
        &mut self,
        backend: &impl db::Backend,
        name: &str,
        from: Option<&Self::M>,
    ) -> Result<bool> {
        let to_db = self.current().db()?;
        self.create_migration_to(backend, name, from, to_db)
    }

    /// Create a migration `from` -> `to_db` named `name`. From may be None, in which
    /// case the migration is created from an empty database.
    /// Returns true if a migration was created, false if `from` and `current` represent identical states.
    fn create_migration_to(
        &mut self,
        backend: &impl db::Backend,
        name: &str,
        from: Option<&Self::M>,
        to_db: ADB,
    ) -> Result<bool> {
        let empty_db = Ok(ADB::new());
        let from_none = from.is_none();
        let from_db = from.map_or(empty_db, |m| m.db())?;
        let mut ops = adb::diff(&from_db, &to_db);
        if ops.is_empty() {
            return Ok(false);
        }

        if from_none {
            // This may be the first migration. Create the butane_migration table
            ops.push(Operation::AddTableIfNotExists(migrations_table()));
        }

        let up_sql = backend.create_migration_sql(&from_db, ops)?;
        let down_sql = backend.create_migration_sql(&to_db, adb::diff(&to_db, &from_db))?;
        let mut m = self.new_migration(name);
        // Save the DB for use by other migrations from this one
        for table in to_db.tables() {
            m.write_table(table)?;
        }
        m.add_sql(backend.name(), &up_sql, &down_sql)?;
        m.set_migration_from(from.map(|m| m.name().to_string()))?;

        self.add_migration(m)?;
        Ok(true)
    }
}

fn migrations_table() -> ATable {
    let mut table = ATable::new("butane_migrations".to_string());
    let col = AColumn::new(
        "name",
        DeferredSqlType::KnownId(TypeIdentifier::Ty(SqlType::Text)),
        false, // nullable
        true,  // pk
        false, // auto
        false, // unique
        None,
    );
    table.add_column(col);
    table
}

/// Create a `Migrations` from a filesystem location. The `#[model]`
/// attribute will write migration information to a
/// `butane/migrations` directory under the project directory.
pub fn from_root<P: AsRef<Path>>(path: P) -> FsMigrations {
    FsMigrations::new(path.as_ref().to_path_buf())
}

/// Copies the data in `from` to `to`.
pub fn copy_migration(from: &impl Migration, to: &mut impl MigrationMut) -> Result<()> {
    to.set_migration_from(from.migration_from()?.map(|s| s.to_string()))?;
    let db = from.db()?;
    for table in db.tables() {
        to.write_table(table)?;
    }
    for (k, v) in db.types() {
        to.add_type(k.clone(), v.clone())?;
    }
    for backend_name in from.sql_backends()? {
        let up_sql = from.up_sql(&backend_name)?;
        let down_sql = from.down_sql(&backend_name)?;
        if let (Some(up_sql), Some(down_sql)) = (up_sql, down_sql) {
            to.add_sql(&backend_name, &up_sql, &down_sql)?;
        }
    }
    Ok(())
}

#[derive(PartialEq)]
struct ButaneMigration {
    name: String,
}

#[async_trait]
impl DataResult for ButaneMigration {
    type DBO = Self;
    const COLUMNS: &'static [Column] = &[Column::new("name", SqlType::Text)];
    fn from_row(row: &dyn db::BackendRow) -> Result<Self> {
        if row.len() != 1usize {
            return Err(Error::BoundsError(
                "Row has the wrong number of columns for this DataResult".to_string(),
            ));
        }
        Ok(ButaneMigration {
            name: FromSql::from_sql_ref(row.get(0, SqlType::Text).unwrap())?,
        })
    }

    fn query() -> query::Query<Self> {
        query::Query::new("butane_migrations")
    }
}

#[async_trait]
impl DataObject for ButaneMigration {
    type PKType = String;
    type Fields = (); // we don't need Fields as we never filter
    const PKCOL: &'static str = "name";
    const TABLE: &'static str = "butane_migrations";
    const AUTO_PK: bool = false;
    fn pk(&self) -> &String {
        &self.name
    }
    async fn save(&mut self, conn: &impl ConnectionMethods) -> Result<()> {
        let mut values: Vec<SqlValRef<'_>> = Vec::with_capacity(2usize);
        values.push(self.name.to_sql_ref());
        conn.insert_or_replace(
            Self::TABLE,
            <Self as DataResult>::COLUMNS,
            &Column::new(Self::PKCOL, SqlType::Text),
            &values,
        ).await
    }
    async fn delete(&self, conn: &impl ConnectionMethods) -> Result<()> {
        conn.delete(Self::TABLE, Self::PKCOL, self.pk().to_sql()).await
    }
}<|MERGE_RESOLUTION|>--- conflicted
+++ resolved
@@ -77,16 +77,11 @@
 
     /// Get the last migration that has been applied to the database or None
     /// if no migrations have been applied
-<<<<<<< HEAD
     async fn last_applied_migration(
         &self,
         conn: &impl ConnectionMethods,
     ) -> Result<Option<Self::M>> {
         if !conn.has_table(ButaneMigration::TABLE)? {
-=======
-    async fn last_applied_migration(&self, conn: &impl ConnectionMethods) -> Result<Option<Self::M>> {
-        if !conn.has_table(ButaneMigration::TABLE).await? {
->>>>>>> 2b6c1d68
             return Ok(None);
         }
         let migrations: Vec<ButaneMigration> = conn
@@ -284,9 +279,11 @@
             <Self as DataResult>::COLUMNS,
             &Column::new(Self::PKCOL, SqlType::Text),
             &values,
-        ).await
+        )
+        .await
     }
     async fn delete(&self, conn: &impl ConnectionMethods) -> Result<()> {
-        conn.delete(Self::TABLE, Self::PKCOL, self.pk().to_sql()).await
+        conn.delete(Self::TABLE, Self::PKCOL, self.pk().to_sql())
+            .await
     }
 }