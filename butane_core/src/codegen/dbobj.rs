--- conflicted
+++ resolved
@@ -38,17 +38,12 @@
 
     let save_core = if auto_pk && values.len() == 1 {
         quote!(
-<<<<<<< HEAD
-            self.#ident.ensure_init(#many_table_lit, butane::ToSql::to_sql(self.pk()), #pksqltype);
-            self.#ident.save(conn).await?;
-=======
             if !butane::PrimaryKeyType::is_valid(self.pk()) {
                 let pk = conn.insert_returning_pk(Self::TABLE, &[], &pkcol, &[])?;
                 Some(butane::FromSql::from_sql(pk)?)
             } else {
                 None
             };
->>>>>>> 820df4ac
         )
     } else if auto_pk {
         let values_no_pk: Vec<TokenStream2> = push_values(ast_struct, |f: &Field| f != &pk_field);
@@ -113,10 +108,7 @@
     quote!(
         #dataresult
 
-<<<<<<< HEAD
         #[butane::internal::async_trait(?Send)]
-=======
->>>>>>> 820df4ac
         impl butane::DataObject for #tyname {
             type PKType = #pktype;
             type Fields = #fields_type;
@@ -132,52 +124,15 @@
                     <Self as butane::DataResult>::COLUMNS.len()
                 );
                 let pkcol = butane::db::Column::new(
-<<<<<<< HEAD
-                    #pklit,
-                    <#pktype as butane::FieldType>::SQLTYPE);
-                if self.state.saved {
-                    // Already exists in db, do an update
-                    #(#values_no_pk)*
-                    if values.len() > 0 {
-                        conn.update(Self::TABLE,
-                                    pkcol,
-                                    butane::ToSql::to_sql_ref(self.pk()),
-                                    &[#save_cols], &values).await?;
-                    }
-                } else if #auto_pk {
-                    // Since we expect our pk field to be invalid and to be created by the insert,
-                    // we do a pure insert, no upsert allowed.
-                    #(#values)*
-                    let pk = conn.insert_returning_pk(Self::TABLE, &[#insert_cols], &pkcol, &values).await?;
-                    #(#post_insert)*
-                } else {
-                    // Do an upsert
-                    #(#values)*
-                    conn.insert_or_replace(Self::TABLE, &[#insert_cols], &pkcol, &values).await?;
-                    self.state.saved = true
-=======
                     Self::PKCOL,
                     <Self::PKType as butane::FieldType>::SQLTYPE);
                 let new_pk = #save_core
                 if let Some(new_pk) = new_pk {
                     self.#pkident = new_pk;
->>>>>>> 820df4ac
                 }
                 #many_save
                 Ok(())
             }
-<<<<<<< HEAD
-            async fn delete(&self, conn: &impl butane::db::ConnectionMethods) -> butane::Result<()> {
-                use butane::ToSql;
-                use butane::prelude::DataObject;
-                conn.delete(Self::TABLE, Self::PKCOL, self.pk().to_sql()).await
-            }
-
-            fn is_saved(&self) -> butane::Result<bool> {
-                Ok(self.state.saved)
-            }
-=======
->>>>>>> 820df4ac
         }
         impl butane::ToSql for #tyname {
             fn to_sql(&self) -> butane::SqlVal {
