--- conflicted
+++ resolved
@@ -9,12 +9,9 @@
 
 use std::fmt;
 
-<<<<<<< HEAD
 #[cfg(feature = "pg")]
 use tokio_postgres as postgres;
-=======
 use serde::{Deserialize, Serialize};
->>>>>>> 820df4ac
 
 /// For use with [SqlType::Custom](crate::SqlType)
 #[derive(Clone, Debug, Deserialize, Eq, PartialEq, Serialize)]
