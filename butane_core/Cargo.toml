[package]
name = "butane_core"
version = "0.5.0"
authors = ["James Oakley <james@electronstudio.org>"]
edition = "2018"
description = "Internals for Butane. Do not use this crate directly -- use the butane crate."
readme = "../README.md"
license = "MIT OR Apache-2.0"
repository = "https://github.com/Electron100/butane"


[features]
datetime = ["chrono"]
debug = ["log"]
sqlite = ["rusqlite"]
sqlite-bundled = ["rusqlite/bundled"]
tls = ["postgres-native-tls", "native-tls"]
pg = ["tokio-postgres", "bytes"]


[dependencies]
bytes = { version="1.0", optional=true}
cfg-if = "1.0"
fallible-iterator = "0.2"
fallible-streaming-iterator = "0.1"
fs2 = "0.4" # for file locks
futures-util = "0.3"
hex = "0.4"
log = { version="0.4", optional=true }
native-tls={ version = "0.2", optional = true }
# Note, this is for the fix https://github.com/sfackler/rust-postgres/commit/e38e435665af8dbd55e7d803f019405653f99205
# Once a new version beyond 0.7.7 is released, we should be able to go back to a regular dependency.
tokio-postgres={ git = "https://github.com/sfackler/rust-postgres", features=["with-chrono-0_4"], optional = true}
postgres-native-tls={ version = "0.5", optional = true }
proc-macro2 = "1.0"
pin-project = "1"
quote = "1.0"
regex = "1.5"
r2d2 = {version="0.8", optional=true}
rusqlite = {workspace=true, optional = true}
serde = { version = "1.0", features=["derive"] }
serde_json = "1.0"
syn = { version = "1.0", features = ["full", "extra-traits"] }
thiserror = "1.0"
chrono = { version = "0.4", features=["serde"], optional = true }
uuid = {workspace=true, optional=true}
async-trait = "0.1"
<<<<<<< HEAD
tokio = { version = "1.24", features=["rt"] }
=======
tokio = { version = "1.24", features=["rt", "sync"] }
futures-util = "0.3"
>>>>>>> 7900468c
<|MERGE_RESOLUTION|>--- conflicted
+++ resolved
@@ -45,9 +45,4 @@
 chrono = { version = "0.4", features=["serde"], optional = true }
 uuid = {workspace=true, optional=true}
 async-trait = "0.1"
-<<<<<<< HEAD
-tokio = { version = "1.24", features=["rt"] }
-=======
 tokio = { version = "1.24", features=["rt", "sync"] }
-futures-util = "0.3"
->>>>>>> 7900468c
