--- conflicted
+++ resolved
@@ -14,46 +14,26 @@
 debug = ["log"]
 fake = ["dep:fake", "rand"]
 json = ["postgres?/with-serde_json-1", "rusqlite?/serde_json"]
-pg = ["bytes", "postgres"]
 sqlite = ["rusqlite"]
 sqlite-bundled = ["rusqlite/bundled"]
-<<<<<<< HEAD
-tls = ["postgres-native-tls", "native-tls"]
+tls = ["native-tls", "postgres-native-tls"]
 pg = ["tokio-postgres", "bytes"]
 
 
 [dependencies]
-async-trait = "0.1"
-bytes = { version="1.0", optional=true}
-cfg-if = "1.0"
-=======
-tls = ["native-tls", "postgres-native-tls"]
-
-
-[dependencies]
+async-trait = { workspace = true}
 bytes = { version = "1.0", optional = true }
 cfg-if = { workspace = true }
 chrono = { optional = true, workspace = true }
 fake = { workspace = true, optional = true }
->>>>>>> 490c907d
 fallible-iterator = "0.2"
 fallible-streaming-iterator = "0.1"
 fs2 = "0.4" # for file locks
 futures-util = "0.3"
 hex = "0.4"
-<<<<<<< HEAD
-log = { version="0.4", optional=true }
-native-tls={ version = "0.2", optional = true }
-# Note, this is for the fix https://github.com/sfackler/rust-postgres/commit/e38e435665af8dbd55e7d803f019405653f99205
-# Once a new version beyond 0.7.7 is released, we should be able to go back to a regular dependency.
-tokio-postgres={ git = "https://github.com/sfackler/rust-postgres", features=["with-chrono-0_4"], optional = true}
-postgres-native-tls={ version = "0.5", optional = true }
-proc-macro2 = "1.0"
-=======
 log = { optional = true, workspace = true }
 native-tls = { version = "0.2", optional = true }
 once_cell = { workspace = true }
->>>>>>> 490c907d
 pin-project = "1"
 postgres = { optional = true, workspace = true }
 postgres-native-tls = { version = "0.5", optional = true }
@@ -67,16 +47,10 @@
 serde_json = { workspace = true }
 syn = { workspace = true }
 thiserror = "1.0"
-<<<<<<< HEAD
-chrono = { version = "0.4", features=["serde"], optional = true }
-uuid = {workspace=true, optional=true}
-tokio = { version = "1.24", features=["rt", "sync"] }
-=======
 uuid = { workspace = true, optional = true }
 
 [dev-dependencies]
 butane_test_helper = { workspace = true }
 env_logger = { workspace = true }
 paste = { workspace = true }
-tempdir = "0.3"
->>>>>>> 490c907d
+tempdir = "0.3"