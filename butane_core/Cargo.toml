--- conflicted
+++ resolved
@@ -13,20 +13,13 @@
 datetime = ["chrono", "tokio-postgres?/with-chrono-0_4"]
 debug = ["log"]
 fake = ["dep:fake", "rand"]
-<<<<<<< HEAD
 json = ["tokio-postgres?/with-serde_json-1", "rusqlite?/serde_json"]
+log = ["dep:log", "rusqlite?/trace"]
+pg = ["bytes", "tokio-postgres"]
 # todo re-enable sqlite
-#sqlite = ["rusqlite"]
-#sqlite-bundled = ["rusqlite/bundled"]
-=======
-json = ["postgres?/with-serde_json-1", "rusqlite?/serde_json"]
-log = ["dep:log", "rusqlite?/trace"]
-pg = ["bytes", "postgres"]
-sqlite = ["rusqlite"]
-sqlite-bundled = ["rusqlite/bundled"]
->>>>>>> 87bfa016
+# sqlite = ["rusqlite"]
+# sqlite-bundled = ["rusqlite/bundled"]
 tls = ["native-tls", "postgres-native-tls"]
-pg = ["tokio-postgres", "bytes"]
 
 
 [dependencies]
