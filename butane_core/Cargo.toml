--- conflicted
+++ resolved
@@ -7,7 +7,6 @@
 readme = "../README.md"
 license.workspace = true
 repository.workspace = true
-
 
 [features]
 async-adapter = []
@@ -47,7 +46,7 @@
 postgres-native-tls = { version = "0.5", optional = true }
 proc-macro2 = { workspace = true }
 quote = { workspace = true }
-r2d2 = { optional = true, workspace = true }
+# r2d2 = { optional = true, workspace = true }
 rand = { optional = true, workspace = true }
 regex = { version = "1.5", features = ["std"] }
 rusqlite = { workspace = true, optional = true }
@@ -64,12 +63,8 @@
 butane_test_helper = { workspace = true }
 env_logger = { workspace = true }
 paste = { workspace = true }
-<<<<<<< HEAD
-tempfile = "3.7"
-tokio = {workspace = true, features = ["macros"]}
-=======
 tempfile.workspace = true
->>>>>>> c00f0275
+tokio = {workspace = true, features = ["macros"] }
 
 [[test]]
 name = "uuid"
