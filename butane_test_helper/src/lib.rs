--- conflicted
+++ resolved
@@ -14,25 +14,16 @@
 use once_cell::sync::Lazy;
 use uuid::Uuid;
 
-<<<<<<< HEAD
+/// Create a postgres [`Connection`].
 pub async fn pg_connection() -> (Connection, PgSetupData) {
-=======
-/// Create a postgres [`Connection`].
-pub fn pg_connection() -> (Connection, PgSetupData) {
->>>>>>> c00f0275
     let backend = get_backend(pg::BACKEND_NAME).unwrap();
     let data = pg_setup().await;
     (backend.connect(&pg_connstr(&data)).await.unwrap(), data)
 }
 
-<<<<<<< HEAD
+/// Create a postgres [`ConnectionSpec`].
 pub async fn pg_connspec() -> (ConnectionSpec, PgSetupData) {
     let data = pg_setup().await;
-=======
-/// Create a postgres [`ConnectionSpec`].
-pub fn pg_connspec() -> (ConnectionSpec, PgSetupData) {
-    let data = pg_setup();
->>>>>>> c00f0275
     (
         ConnectionSpec::new(pg::BACKEND_NAME, pg_connstr(&data)),
         data,
@@ -152,14 +143,9 @@
 static TMP_SERVER: Lazy<Mutex<Option<PgServerState>>> =
     Lazy::new(|| Mutex::new(Some(create_tmp_server())));
 
-<<<<<<< HEAD
+/// Create a running empty postgres database named `butane_test_<uuid>`.
 pub async fn pg_setup() -> PgSetupData {
-    eprintln!("pg_setup");
-=======
-/// Create a running empty postgres database named `butane_test_<uuid>`.
-pub fn pg_setup() -> PgSetupData {
     log::trace!("starting pg_setup");
->>>>>>> c00f0275
     // By default we set up a temporary, local postgres server just
     // for this test. This can be overridden by the environment
     // variable BUTANE_PG_CONNSTR
@@ -194,12 +180,8 @@
     data.connstr.clone()
 }
 
-<<<<<<< HEAD
+/// Obtain the migrations.
 fn setup_db_common(migrate: bool) -> Option<MemMigrations> {
-=======
-/// Populate the database schema.
-pub fn setup_db(backend: Box<dyn Backend>, conn: &mut Connection, migrate: bool) {
->>>>>>> c00f0275
     let mut root = std::env::current_dir().unwrap();
     root.push(".butane/migrations");
     let mut disk_migrations = migrations::from_root(&root);
@@ -218,48 +200,26 @@
     Some(mem_migrations)
 }
 
-<<<<<<< HEAD
+/// Setup the database.
 pub async fn setup_db(backend: Box<dyn Backend>, conn: &mut Connection, migrate: bool) {
     if let Some(mut mem_migrations) = setup_db_common(migrate) {
         assert!(
             mem_migrations
-                .create_migration(&backend, "init", None)
+            .create_migration(&nonempty::nonempty![backend], "init", None)
                 .expect("expected to create migration without error"),
             "expected to create migration"
         );
-        println!("created current migration");
+        log::info!("created current migration");
         let to_apply = mem_migrations.unapplied_migrations(conn).await.unwrap();
         for m in to_apply {
-            println!("Applying migration {}", m.name());
+            log::info!("Applying migration {}", m.name());
             m.apply(conn).await.unwrap();
         }
     }
 }
 
+/// Create a SQlite [`Connection`].
 pub async fn sqlite_connection() -> Connection {
-=======
-    assert!(
-        disk_current.db().unwrap().tables().count() != 0,
-        "No tables to migrate"
-    );
-
-    assert!(
-        mem_migrations
-            .create_migration(&nonempty::nonempty![backend], "init", None)
-            .expect("expected to create migration without error"),
-        "expected to create migration"
-    );
-    log::info!("created current migration");
-    let to_apply = mem_migrations.unapplied_migrations(conn).unwrap();
-    for m in to_apply {
-        log::info!("Applying migration {}", m.name());
-        m.apply(conn).unwrap();
-    }
-}
-
-/// Create a sqlite [`Connection`].
-pub fn sqlite_connection() -> Connection {
->>>>>>> c00f0275
     let backend = get_backend(sqlite::BACKEND_NAME).unwrap();
     backend.connect(":memory:").await.unwrap()
 }
@@ -269,13 +229,9 @@
     ConnectionSpec::new(sqlite::BACKEND_NAME, ":memory:")
 }
 
-<<<<<<< HEAD
+/// Setup the test sqlite database.
 pub async fn sqlite_setup() {}
-=======
-/// Setup the test sqlite database.
-pub fn sqlite_setup() {}
 /// Tear down the test sqlite database.
->>>>>>> c00f0275
 pub fn sqlite_teardown(_: ()) {}
 
 /// Wrap `$fname` in a `#[test]` with a `Connection` to `$connstr`.
@@ -287,20 +243,12 @@
             pub async fn [<$fname _ $backend>]() {
                 env_logger::try_init().ok();
                 let backend = butane_core::db::get_backend(&stringify!($backend)).expect("Could not find backend");
-<<<<<<< HEAD
                 let $dataname = butane_test_helper::[<$backend _setup>]().await;
-                eprintln!("connecting to {}", &$connstr);
+                log::info!("connecting to {}..", &$connstr);
                 let mut conn = backend.connect(&$connstr).await.expect("Could not connect backend");
                 butane_test_helper::setup_db(backend, &mut conn, $migrate).await;
+                log::info!("running test on {}..", &$connstr);
                 $fname(conn).await;
-=======
-                let $dataname = butane_test_helper::[<$backend _setup>]();
-                log::info!("connecting to {}..", &$connstr);
-                let mut conn = backend.connect(&$connstr).expect("Could not connect backend");
-                butane_test_helper::setup_db(backend, &mut conn, $migrate);
-                log::info!("running test on {}..", &$connstr);
-                $fname(conn);
->>>>>>> c00f0275
                 butane_test_helper::[<$backend _teardown>]($dataname);
             }
         }
